// !$*UTF8*$!
{
	archiveVersion = 1;
	classes = {
	};
	objectVersion = 46;
	objects = {

/* Begin PBXBuildFile section */
		4220871618E042FD00F3CF27 /* NSData+TDBGetBinaryData.h in Headers */ = {isa = PBXBuildFile; fileRef = 4220871418E042FD00F3CF27 /* NSData+TDBGetBinaryData.h */; };
		4220871718E042FD00F3CF27 /* NSData+TDBGetBinaryData.mm in Sources */ = {isa = PBXBuildFile; fileRef = 4220871518E042FD00F3CF27 /* NSData+TDBGetBinaryData.mm */; };
		424EEF9E18D9C10100337A13 /* TDBColumnProxy.h in Headers */ = {isa = PBXBuildFile; fileRef = 424EEF9D18D9C10100337A13 /* TDBColumnProxy.h */; };
		424EEFA218D9C11D00337A13 /* TDBDescriptor.mm in Sources */ = {isa = PBXBuildFile; fileRef = 424EEF9F18D9C11D00337A13 /* TDBDescriptor.mm */; };
		424EEFA318D9C11D00337A13 /* TDBDescriptor_noinst.h in Headers */ = {isa = PBXBuildFile; fileRef = 424EEFA018D9C11D00337A13 /* TDBDescriptor_noinst.h */; };
		424EEFA418D9C11D00337A13 /* TDBDescriptor.h in Headers */ = {isa = PBXBuildFile; fileRef = 424EEFA118D9C11D00337A13 /* TDBDescriptor.h */; };
		424EEFAE18D9C15A00337A13 /* TDBView.mm in Sources */ = {isa = PBXBuildFile; fileRef = 424EEFAB18D9C15900337A13 /* TDBView.mm */; };
		424EEFAF18D9C15A00337A13 /* TDBView_noinst.h in Headers */ = {isa = PBXBuildFile; fileRef = 424EEFAC18D9C15900337A13 /* TDBView_noinst.h */; };
		424EEFB018D9C15A00337A13 /* TDBView.h in Headers */ = {isa = PBXBuildFile; fileRef = 424EEFAD18D9C15A00337A13 /* TDBView.h */; };
		424EEFB218D9C97900337A13 /* TDBColumnProxy.mm in Sources */ = {isa = PBXBuildFile; fileRef = 424EEFB118D9C97900337A13 /* TDBColumnProxy.mm */; };
		42AD3A9818CDBDFF00C86073 /* util.mm in Sources */ = {isa = PBXBuildFile; fileRef = 42AD3A9418CDBDFF00C86073 /* util.mm */; };
		42AD3A9918CDBDFF00C86073 /* TDBVersion.mm in Sources */ = {isa = PBXBuildFile; fileRef = 42AD3A9518CDBDFF00C86073 /* TDBVersion.mm */; };
		42AD3A9A18CDBDFF00C86073 /* TDBVersion.h in Headers */ = {isa = PBXBuildFile; fileRef = 42AD3A9618CDBDFF00C86073 /* TDBVersion.h */; };
		4D01A9FC18C9F5E600527AD5 /* table_view.m in Sources */ = {isa = PBXBuildFile; fileRef = 4D01A9FB18C9F5E600527AD5 /* table_view.m */; };
		4D01A9FE18C9F60F00527AD5 /* version.m in Sources */ = {isa = PBXBuildFile; fileRef = 4D01A9FD18C9F60F00527AD5 /* version.m */; };
		4D1ED30818E1AF4E003CFF44 /* PrivateTableMacros.h in Headers */ = {isa = PBXBuildFile; fileRef = 4D1ED30718E1AF4E003CFF44 /* PrivateTableMacros.h */; };
		4D1ED30B18E1B6E8003CFF44 /* group.h in Headers */ = {isa = PBXBuildFile; fileRef = 4D1ED30A18E1B6E8003CFF44 /* group.h */; };
		4DB1DEFB18BF70AE005A7234 /* dynamic_table.mm in Sources */ = {isa = PBXBuildFile; fileRef = 4DB1DEF818BF70AE005A7234 /* dynamic_table.mm */; };
		4DB1DEFC18BF70AE005A7234 /* functional.m in Sources */ = {isa = PBXBuildFile; fileRef = 4DB1DEF918BF70AE005A7234 /* functional.m */; };
		4DB1DEFD18BF70AE005A7234 /* typed_table.m in Sources */ = {isa = PBXBuildFile; fileRef = 4DB1DEFA18BF70AE005A7234 /* typed_table.m */; };
		4DDDD67418EB049300E94613 /* TDBViewProtocol.h in Headers */ = {isa = PBXBuildFile; fileRef = 4DDDD67318EB049300E94613 /* TDBViewProtocol.h */; };
		E918909D177B677900653D7A /* Cocoa.framework in Frameworks */ = {isa = PBXBuildFile; fileRef = E918909C177B677900653D7A /* Cocoa.framework */; };
		E91890AF177B677900653D7A /* SenTestingKit.framework in Frameworks */ = {isa = PBXBuildFile; fileRef = E91890AE177B677900653D7A /* SenTestingKit.framework */; };
		E91890B0177B677900653D7A /* Cocoa.framework in Frameworks */ = {isa = PBXBuildFile; fileRef = E918909C177B677900653D7A /* Cocoa.framework */; };
		E91890B3177B677900653D7A /* TightDbObjcDyn.dylib in Frameworks */ = {isa = PBXBuildFile; fileRef = E9189099177B677900653D7A /* TightDbObjcDyn.dylib */; };
		E91890B9177B677900653D7A /* InfoPlist.strings in Resources */ = {isa = PBXBuildFile; fileRef = E91890B7177B677900653D7A /* InfoPlist.strings */; };
		E91890D6177B67AB00653D7A /* TDBRow.mm in Sources */ = {isa = PBXBuildFile; fileRef = E91890C5177B67AB00653D7A /* TDBRow.mm */; };
		E91890D7177B67AB00653D7A /* TDBRow.h in Headers */ = {isa = PBXBuildFile; fileRef = E91890C6177B67AB00653D7A /* TDBRow.h */; };
		E91890D8177B67AB00653D7A /* TDBTransaction.mm in Sources */ = {isa = PBXBuildFile; fileRef = E91890C7177B67AB00653D7A /* TDBTransaction.mm */; };
		E91890D9177B67AB00653D7A /* TDBTransaction_noinst.h in Headers */ = {isa = PBXBuildFile; fileRef = E91890C8177B67AB00653D7A /* TDBTransaction_noinst.h */; };
		E91890DA177B67AB00653D7A /* TDBContext.mm in Sources */ = {isa = PBXBuildFile; fileRef = E91890C9177B67AB00653D7A /* TDBContext.mm */; };
		E91890DB177B67AB00653D7A /* TDBContext.h in Headers */ = {isa = PBXBuildFile; fileRef = E91890CA177B67AB00653D7A /* TDBContext.h */; };
		E91890DC177B67AB00653D7A /* TDBTransaction.h in Headers */ = {isa = PBXBuildFile; fileRef = E91890CB177B67AB00653D7A /* TDBTransaction.h */; };
		E91890DD177B67AB00653D7A /* PrivateHelperMacros.h in Headers */ = {isa = PBXBuildFile; fileRef = E91890CC177B67AB00653D7A /* PrivateHelperMacros.h */; };
		E91890DE177B67AB00653D7A /* TDBQuery.mm in Sources */ = {isa = PBXBuildFile; fileRef = E91890CD177B67AB00653D7A /* TDBQuery.mm */; };
		E91890DF177B67AB00653D7A /* TDBQuery_noinst.h in Headers */ = {isa = PBXBuildFile; fileRef = E91890CE177B67AB00653D7A /* TDBQuery_noinst.h */; };
		E91890E0177B67AB00653D7A /* TDBQuery.h in Headers */ = {isa = PBXBuildFile; fileRef = E91890CF177B67AB00653D7A /* TDBQuery.h */; };
		E91890E1177B67AB00653D7A /* TDBTable.mm in Sources */ = {isa = PBXBuildFile; fileRef = E91890D0177B67AB00653D7A /* TDBTable.mm */; };
		E91890E2177B67AB00653D7A /* TDBTable_noinst.h in Headers */ = {isa = PBXBuildFile; fileRef = E91890D1177B67AB00653D7A /* TDBTable_noinst.h */; };
		E91890E3177B67AB00653D7A /* TDBTable.h in Headers */ = {isa = PBXBuildFile; fileRef = E91890D2177B67AB00653D7A /* TDBTable.h */; };
		E91890E4177B67AB00653D7A /* tightdb.h in Headers */ = {isa = PBXBuildFile; fileRef = E91890D3177B67AB00653D7A /* tightdb.h */; };
		E91890E5177B67AB00653D7A /* TDBType.h in Headers */ = {isa = PBXBuildFile; fileRef = E91890D4177B67AB00653D7A /* TDBType.h */; };
		E91890E6177B67AB00653D7A /* util_noinst.hpp in Headers */ = {isa = PBXBuildFile; fileRef = E91890D5177B67AB00653D7A /* util_noinst.hpp */; };
		E91890F5177B71E400653D7A /* data_type.mm in Sources */ = {isa = PBXBuildFile; fileRef = E91890E7177B71E400653D7A /* data_type.mm */; };
		E91890F6177B71E400653D7A /* enumerator.m in Sources */ = {isa = PBXBuildFile; fileRef = E91890E8177B71E400653D7A /* enumerator.m */; };
		E91890F7177B71E400653D7A /* err_handling.mm in Sources */ = {isa = PBXBuildFile; fileRef = E91890E9177B71E400653D7A /* err_handling.mm */; };
		E91890F8177B71E400653D7A /* get_subtable.m in Sources */ = {isa = PBXBuildFile; fileRef = E91890EA177B71E400653D7A /* get_subtable.m */; };
		E91890F9177B71E400653D7A /* group_misc_2.mm in Sources */ = {isa = PBXBuildFile; fileRef = E91890EB177B71E400653D7A /* group_misc_2.mm */; };
		E91890FA177B71E400653D7A /* group.m in Sources */ = {isa = PBXBuildFile; fileRef = E91890EC177B71E400653D7A /* group.m */; };
		E91890FB177B71E400653D7A /* mixed.mm in Sources */ = {isa = PBXBuildFile; fileRef = E91890ED177B71E400653D7A /* mixed.mm */; };
		E91890FC177B71E400653D7A /* query.m in Sources */ = {isa = PBXBuildFile; fileRef = E91890EE177B71E400653D7A /* query.m */; };
		E91890FD177B71E400653D7A /* shared_group.m in Sources */ = {isa = PBXBuildFile; fileRef = E91890EF177B71E400653D7A /* shared_group.m */; };
		E91890FE177B71E400653D7A /* subtable.m in Sources */ = {isa = PBXBuildFile; fileRef = E91890F0177B71E400653D7A /* subtable.m */; };
		E91890FF177B71E400653D7A /* table_delete_all.m in Sources */ = {isa = PBXBuildFile; fileRef = E91890F1177B71E400653D7A /* table_delete_all.m */; };
		E9189101177B71E400653D7A /* template.m in Sources */ = {isa = PBXBuildFile; fileRef = E91890F3177B71E400653D7A /* template.m */; };
		E9189102177B71E400653D7A /* tutorial.m in Sources */ = {isa = PBXBuildFile; fileRef = E91890F4177B71E400653D7A /* tutorial.m */; };
/* End PBXBuildFile section */

/* Begin PBXContainerItemProxy section */
		E91890B1177B677900653D7A /* PBXContainerItemProxy */ = {
			isa = PBXContainerItemProxy;
			containerPortal = E9189091177B677900653D7A /* Project object */;
			proxyType = 1;
			remoteGlobalIDString = E9189098177B677900653D7A;
			remoteInfo = TightDbObjcDyn;
		};
/* End PBXContainerItemProxy section */

/* Begin PBXFileReference section */
		4220871418E042FD00F3CF27 /* NSData+TDBGetBinaryData.h */ = {isa = PBXFileReference; fileEncoding = 4; lastKnownFileType = sourcecode.c.h; name = "NSData+TDBGetBinaryData.h"; path = "../../src/tightdb/objc/NSData+TDBGetBinaryData.h"; sourceTree = "<group>"; };
		4220871518E042FD00F3CF27 /* NSData+TDBGetBinaryData.mm */ = {isa = PBXFileReference; fileEncoding = 4; lastKnownFileType = sourcecode.cpp.objcpp; name = "NSData+TDBGetBinaryData.mm"; path = "../../src/tightdb/objc/NSData+TDBGetBinaryData.mm"; sourceTree = "<group>"; };
		424EEF9D18D9C10100337A13 /* TDBColumnProxy.h */ = {isa = PBXFileReference; fileEncoding = 4; lastKnownFileType = sourcecode.c.h; name = TDBColumnProxy.h; path = ../../src/tightdb/objc/TDBColumnProxy.h; sourceTree = "<group>"; };
		424EEF9F18D9C11D00337A13 /* TDBDescriptor.mm */ = {isa = PBXFileReference; fileEncoding = 4; lastKnownFileType = sourcecode.cpp.objcpp; name = TDBDescriptor.mm; path = ../../src/tightdb/objc/TDBDescriptor.mm; sourceTree = "<group>"; };
		424EEFA018D9C11D00337A13 /* TDBDescriptor_noinst.h */ = {isa = PBXFileReference; fileEncoding = 4; lastKnownFileType = sourcecode.c.h; name = TDBDescriptor_noinst.h; path = ../../src/tightdb/objc/TDBDescriptor_noinst.h; sourceTree = "<group>"; };
		424EEFA118D9C11D00337A13 /* TDBDescriptor.h */ = {isa = PBXFileReference; fileEncoding = 4; lastKnownFileType = sourcecode.c.h; name = TDBDescriptor.h; path = ../../src/tightdb/objc/TDBDescriptor.h; sourceTree = "<group>"; };
		424EEFAB18D9C15900337A13 /* TDBView.mm */ = {isa = PBXFileReference; fileEncoding = 4; lastKnownFileType = sourcecode.cpp.objcpp; name = TDBView.mm; path = ../../src/tightdb/objc/TDBView.mm; sourceTree = "<group>"; };
		424EEFAC18D9C15900337A13 /* TDBView_noinst.h */ = {isa = PBXFileReference; fileEncoding = 4; lastKnownFileType = sourcecode.c.h; name = TDBView_noinst.h; path = ../../src/tightdb/objc/TDBView_noinst.h; sourceTree = "<group>"; };
		424EEFAD18D9C15A00337A13 /* TDBView.h */ = {isa = PBXFileReference; fileEncoding = 4; lastKnownFileType = sourcecode.c.h; name = TDBView.h; path = ../../src/tightdb/objc/TDBView.h; sourceTree = "<group>"; };
		424EEFB118D9C97900337A13 /* TDBColumnProxy.mm */ = {isa = PBXFileReference; fileEncoding = 4; lastKnownFileType = sourcecode.cpp.objcpp; name = TDBColumnProxy.mm; path = ../../src/tightdb/objc/TDBColumnProxy.mm; sourceTree = "<group>"; };
		42AD3A9418CDBDFF00C86073 /* util.mm */ = {isa = PBXFileReference; fileEncoding = 4; lastKnownFileType = sourcecode.cpp.objcpp; name = util.mm; path = ../../src/tightdb/objc/util.mm; sourceTree = "<group>"; };
		42AD3A9518CDBDFF00C86073 /* TDBVersion.mm */ = {isa = PBXFileReference; fileEncoding = 4; lastKnownFileType = sourcecode.cpp.objcpp; name = TDBVersion.mm; path = ../../src/tightdb/objc/TDBVersion.mm; sourceTree = "<group>"; };
		42AD3A9618CDBDFF00C86073 /* TDBVersion.h */ = {isa = PBXFileReference; fileEncoding = 4; lastKnownFileType = sourcecode.c.h; name = TDBVersion.h; path = ../../src/tightdb/objc/TDBVersion.h; sourceTree = "<group>"; };
		4D01A9FB18C9F5E600527AD5 /* table_view.m */ = {isa = PBXFileReference; fileEncoding = 4; lastKnownFileType = sourcecode.c.objc; name = table_view.m; path = ../../src/tightdb/objc/test/table_view.m; sourceTree = "<group>"; };
		4D01A9FD18C9F60F00527AD5 /* version.m */ = {isa = PBXFileReference; fileEncoding = 4; lastKnownFileType = sourcecode.c.objc; name = version.m; path = ../../src/tightdb/objc/test/version.m; sourceTree = "<group>"; };
		4D1ED30618E198AD003CFF44 /* PrivateTDB.h */ = {isa = PBXFileReference; lastKnownFileType = sourcecode.c.h; name = PrivateTDB.h; path = ../../src/tightdb/objc/PrivateTDB.h; sourceTree = "<group>"; };
		4D1ED30718E1AF4E003CFF44 /* PrivateTableMacros.h */ = {isa = PBXFileReference; fileEncoding = 4; lastKnownFileType = sourcecode.c.h; name = PrivateTableMacros.h; path = ../../src/tightdb/objc/PrivateTableMacros.h; sourceTree = "<group>"; };
		4D1ED30A18E1B6E8003CFF44 /* group.h */ = {isa = PBXFileReference; fileEncoding = 4; lastKnownFileType = sourcecode.c.h; name = group.h; path = ../../src/tightdb/objc/group.h; sourceTree = "<group>"; };
		4DB1DEF818BF70AE005A7234 /* dynamic_table.mm */ = {isa = PBXFileReference; fileEncoding = 4; lastKnownFileType = sourcecode.cpp.objcpp; name = dynamic_table.mm; path = ../../src/tightdb/objc/test/dynamic_table.mm; sourceTree = "<group>"; };
		4DB1DEF918BF70AE005A7234 /* functional.m */ = {isa = PBXFileReference; fileEncoding = 4; lastKnownFileType = sourcecode.c.objc; name = functional.m; path = ../../src/tightdb/objc/test/functional.m; sourceTree = "<group>"; };
		4DB1DEFA18BF70AE005A7234 /* typed_table.m */ = {isa = PBXFileReference; fileEncoding = 4; lastKnownFileType = sourcecode.c.objc; name = typed_table.m; path = ../../src/tightdb/objc/test/typed_table.m; sourceTree = "<group>"; };
<<<<<<< HEAD
		4DDDD67018EAF1C000E94613 /* TDBRowFast.h */ = {isa = PBXFileReference; lastKnownFileType = sourcecode.c.h; name = TDBRowFast.h; path = ../../src/tightdb/objc/TDBRowFast.h; sourceTree = "<group>"; };
		4DDDD67218EAF22100E94613 /* TightdbFast.h */ = {isa = PBXFileReference; lastKnownFileType = sourcecode.c.h; name = TightdbFast.h; path = ../../src/tightdb/objc/TightdbFast.h; sourceTree = "<group>"; };
=======
		4DDDD67318EB049300E94613 /* TDBViewProtocol.h */ = {isa = PBXFileReference; fileEncoding = 4; lastKnownFileType = sourcecode.c.h; name = TDBViewProtocol.h; path = ../../src/tightdb/objc/TDBViewProtocol.h; sourceTree = "<group>"; };
>>>>>>> 28f5467b
		E9189099177B677900653D7A /* TightDbObjcDyn.dylib */ = {isa = PBXFileReference; explicitFileType = "compiled.mach-o.dylib"; includeInIndex = 0; path = TightDbObjcDyn.dylib; sourceTree = BUILT_PRODUCTS_DIR; };
		E918909C177B677900653D7A /* Cocoa.framework */ = {isa = PBXFileReference; lastKnownFileType = wrapper.framework; name = Cocoa.framework; path = System/Library/Frameworks/Cocoa.framework; sourceTree = SDKROOT; };
		E918909F177B677900653D7A /* AppKit.framework */ = {isa = PBXFileReference; lastKnownFileType = wrapper.framework; name = AppKit.framework; path = System/Library/Frameworks/AppKit.framework; sourceTree = SDKROOT; };
		E91890A0177B677900653D7A /* CoreData.framework */ = {isa = PBXFileReference; lastKnownFileType = wrapper.framework; name = CoreData.framework; path = System/Library/Frameworks/CoreData.framework; sourceTree = SDKROOT; };
		E91890A1177B677900653D7A /* Foundation.framework */ = {isa = PBXFileReference; lastKnownFileType = wrapper.framework; name = Foundation.framework; path = System/Library/Frameworks/Foundation.framework; sourceTree = SDKROOT; };
		E91890A4177B677900653D7A /* TightDbObjcDyn-Prefix.pch */ = {isa = PBXFileReference; lastKnownFileType = sourcecode.c.h; path = "TightDbObjcDyn-Prefix.pch"; sourceTree = "<group>"; };
		E91890AD177B677900653D7A /* TightDbObjcDynTests.octest */ = {isa = PBXFileReference; explicitFileType = wrapper.cfbundle; includeInIndex = 0; path = TightDbObjcDynTests.octest; sourceTree = BUILT_PRODUCTS_DIR; };
		E91890AE177B677900653D7A /* SenTestingKit.framework */ = {isa = PBXFileReference; lastKnownFileType = wrapper.framework; name = SenTestingKit.framework; path = Library/Frameworks/SenTestingKit.framework; sourceTree = DEVELOPER_DIR; };
		E91890B6177B677900653D7A /* TightDbObjcDynTests-Info.plist */ = {isa = PBXFileReference; lastKnownFileType = text.plist.xml; path = "TightDbObjcDynTests-Info.plist"; sourceTree = "<group>"; };
		E91890B8177B677900653D7A /* en */ = {isa = PBXFileReference; lastKnownFileType = text.plist.strings; name = en; path = en.lproj/InfoPlist.strings; sourceTree = "<group>"; };
		E91890C5177B67AB00653D7A /* TDBRow.mm */ = {isa = PBXFileReference; fileEncoding = 4; lastKnownFileType = sourcecode.cpp.objcpp; name = TDBRow.mm; path = ../../src/tightdb/objc/TDBRow.mm; sourceTree = "<group>"; };
		E91890C6177B67AB00653D7A /* TDBRow.h */ = {isa = PBXFileReference; fileEncoding = 4; lastKnownFileType = sourcecode.c.h; name = TDBRow.h; path = ../../src/tightdb/objc/TDBRow.h; sourceTree = "<group>"; };
		E91890C7177B67AB00653D7A /* TDBTransaction.mm */ = {isa = PBXFileReference; fileEncoding = 4; lastKnownFileType = sourcecode.cpp.objcpp; name = TDBTransaction.mm; path = ../../src/tightdb/objc/TDBTransaction.mm; sourceTree = "<group>"; };
		E91890C8177B67AB00653D7A /* TDBTransaction_noinst.h */ = {isa = PBXFileReference; fileEncoding = 4; lastKnownFileType = sourcecode.c.h; name = TDBTransaction_noinst.h; path = ../../src/tightdb/objc/TDBTransaction_noinst.h; sourceTree = "<group>"; };
		E91890C9177B67AB00653D7A /* TDBContext.mm */ = {isa = PBXFileReference; fileEncoding = 4; lastKnownFileType = sourcecode.cpp.objcpp; name = TDBContext.mm; path = ../../src/tightdb/objc/TDBContext.mm; sourceTree = "<group>"; };
		E91890CA177B67AB00653D7A /* TDBContext.h */ = {isa = PBXFileReference; fileEncoding = 4; lastKnownFileType = sourcecode.c.h; name = TDBContext.h; path = ../../src/tightdb/objc/TDBContext.h; sourceTree = "<group>"; };
		E91890CB177B67AB00653D7A /* TDBTransaction.h */ = {isa = PBXFileReference; fileEncoding = 4; lastKnownFileType = sourcecode.c.h; name = TDBTransaction.h; path = ../../src/tightdb/objc/TDBTransaction.h; sourceTree = "<group>"; };
		E91890CC177B67AB00653D7A /* PrivateHelperMacros.h */ = {isa = PBXFileReference; fileEncoding = 4; lastKnownFileType = sourcecode.c.h; name = PrivateHelperMacros.h; path = ../../src/tightdb/objc/PrivateHelperMacros.h; sourceTree = "<group>"; };
		E91890CD177B67AB00653D7A /* TDBQuery.mm */ = {isa = PBXFileReference; fileEncoding = 4; lastKnownFileType = sourcecode.cpp.objcpp; name = TDBQuery.mm; path = ../../src/tightdb/objc/TDBQuery.mm; sourceTree = "<group>"; };
		E91890CE177B67AB00653D7A /* TDBQuery_noinst.h */ = {isa = PBXFileReference; fileEncoding = 4; lastKnownFileType = sourcecode.c.h; name = TDBQuery_noinst.h; path = ../../src/tightdb/objc/TDBQuery_noinst.h; sourceTree = "<group>"; };
		E91890CF177B67AB00653D7A /* TDBQuery.h */ = {isa = PBXFileReference; fileEncoding = 4; lastKnownFileType = sourcecode.c.h; name = TDBQuery.h; path = ../../src/tightdb/objc/TDBQuery.h; sourceTree = "<group>"; };
		E91890D0177B67AB00653D7A /* TDBTable.mm */ = {isa = PBXFileReference; fileEncoding = 4; lastKnownFileType = sourcecode.cpp.objcpp; name = TDBTable.mm; path = ../../src/tightdb/objc/TDBTable.mm; sourceTree = "<group>"; };
		E91890D1177B67AB00653D7A /* TDBTable_noinst.h */ = {isa = PBXFileReference; fileEncoding = 4; lastKnownFileType = sourcecode.c.h; name = TDBTable_noinst.h; path = ../../src/tightdb/objc/TDBTable_noinst.h; sourceTree = "<group>"; };
		E91890D2177B67AB00653D7A /* TDBTable.h */ = {isa = PBXFileReference; fileEncoding = 4; lastKnownFileType = sourcecode.c.h; name = TDBTable.h; path = ../../src/tightdb/objc/TDBTable.h; sourceTree = "<group>"; };
		E91890D3177B67AB00653D7A /* tightdb.h */ = {isa = PBXFileReference; fileEncoding = 4; lastKnownFileType = sourcecode.c.h; name = tightdb.h; path = ../../src/tightdb/objc/tightdb.h; sourceTree = "<group>"; };
		E91890D4177B67AB00653D7A /* TDBType.h */ = {isa = PBXFileReference; fileEncoding = 4; lastKnownFileType = sourcecode.c.h; name = TDBType.h; path = ../../src/tightdb/objc/TDBType.h; sourceTree = "<group>"; };
		E91890D5177B67AB00653D7A /* util_noinst.hpp */ = {isa = PBXFileReference; fileEncoding = 4; lastKnownFileType = sourcecode.cpp.h; name = util_noinst.hpp; path = ../../src/tightdb/objc/util_noinst.hpp; sourceTree = "<group>"; };
		E91890E7177B71E400653D7A /* data_type.mm */ = {isa = PBXFileReference; fileEncoding = 4; lastKnownFileType = sourcecode.cpp.objcpp; name = data_type.mm; path = ../../src/tightdb/objc/test/data_type.mm; sourceTree = "<group>"; };
		E91890E8177B71E400653D7A /* enumerator.m */ = {isa = PBXFileReference; fileEncoding = 4; lastKnownFileType = sourcecode.c.objc; name = enumerator.m; path = ../../src/tightdb/objc/test/enumerator.m; sourceTree = "<group>"; };
		E91890E9177B71E400653D7A /* err_handling.mm */ = {isa = PBXFileReference; fileEncoding = 4; lastKnownFileType = sourcecode.cpp.objcpp; name = err_handling.mm; path = ../../src/tightdb/objc/test/err_handling.mm; sourceTree = "<group>"; };
		E91890EA177B71E400653D7A /* get_subtable.m */ = {isa = PBXFileReference; fileEncoding = 4; lastKnownFileType = sourcecode.c.objc; name = get_subtable.m; path = ../../src/tightdb/objc/test/get_subtable.m; sourceTree = "<group>"; };
		E91890EB177B71E400653D7A /* group_misc_2.mm */ = {isa = PBXFileReference; fileEncoding = 4; lastKnownFileType = sourcecode.cpp.objcpp; name = group_misc_2.mm; path = ../../src/tightdb/objc/test/group_misc_2.mm; sourceTree = "<group>"; };
		E91890EC177B71E400653D7A /* group.m */ = {isa = PBXFileReference; fileEncoding = 4; lastKnownFileType = sourcecode.c.objc; name = group.m; path = ../../src/tightdb/objc/test/group.m; sourceTree = "<group>"; };
		E91890ED177B71E400653D7A /* mixed.mm */ = {isa = PBXFileReference; fileEncoding = 4; lastKnownFileType = sourcecode.cpp.objcpp; name = mixed.mm; path = ../../src/tightdb/objc/test/mixed.mm; sourceTree = "<group>"; };
		E91890EE177B71E400653D7A /* query.m */ = {isa = PBXFileReference; fileEncoding = 4; lastKnownFileType = sourcecode.c.objc; name = query.m; path = ../../src/tightdb/objc/test/query.m; sourceTree = "<group>"; };
		E91890EF177B71E400653D7A /* shared_group.m */ = {isa = PBXFileReference; fileEncoding = 4; lastKnownFileType = sourcecode.c.objc; name = shared_group.m; path = ../../src/tightdb/objc/test/shared_group.m; sourceTree = "<group>"; };
		E91890F0177B71E400653D7A /* subtable.m */ = {isa = PBXFileReference; fileEncoding = 4; lastKnownFileType = sourcecode.c.objc; name = subtable.m; path = ../../src/tightdb/objc/test/subtable.m; sourceTree = "<group>"; };
		E91890F1177B71E400653D7A /* table_delete_all.m */ = {isa = PBXFileReference; fileEncoding = 4; lastKnownFileType = sourcecode.c.objc; name = table_delete_all.m; path = ../../src/tightdb/objc/test/table_delete_all.m; sourceTree = "<group>"; };
		E91890F3177B71E400653D7A /* template.m */ = {isa = PBXFileReference; fileEncoding = 4; lastKnownFileType = sourcecode.c.objc; name = template.m; path = ../../src/tightdb/objc/test/template.m; sourceTree = "<group>"; };
		E91890F4177B71E400653D7A /* tutorial.m */ = {isa = PBXFileReference; fileEncoding = 4; lastKnownFileType = sourcecode.c.objc; name = tutorial.m; path = ../../src/tightdb/objc/test/tutorial.m; sourceTree = "<group>"; };
/* End PBXFileReference section */

/* Begin PBXFrameworksBuildPhase section */
		E9189096177B677900653D7A /* Frameworks */ = {
			isa = PBXFrameworksBuildPhase;
			buildActionMask = 2147483647;
			files = (
				E918909D177B677900653D7A /* Cocoa.framework in Frameworks */,
			);
			runOnlyForDeploymentPostprocessing = 0;
		};
		E91890A9177B677900653D7A /* Frameworks */ = {
			isa = PBXFrameworksBuildPhase;
			buildActionMask = 2147483647;
			files = (
				E91890AF177B677900653D7A /* SenTestingKit.framework in Frameworks */,
				E91890B0177B677900653D7A /* Cocoa.framework in Frameworks */,
				E91890B3177B677900653D7A /* TightDbObjcDyn.dylib in Frameworks */,
			);
			runOnlyForDeploymentPostprocessing = 0;
		};
/* End PBXFrameworksBuildPhase section */

/* Begin PBXGroup section */
		4DDDD67118EAF1DC00E94613 /* TDBFast */ = {
			isa = PBXGroup;
			children = (
				4DDDD67018EAF1C000E94613 /* TDBRowFast.h */,
				4DDDD67218EAF22100E94613 /* TightdbFast.h */,
			);
			name = TDBFast;
			sourceTree = "<group>";
		};
		E9189090177B677900653D7A = {
			isa = PBXGroup;
			children = (
				E91890A2177B677900653D7A /* TightDbObjcDyn */,
				E91890B4177B677900653D7A /* TightDbObjcDynTests */,
				E918909B177B677900653D7A /* Frameworks */,
				E918909A177B677900653D7A /* Products */,
			);
			sourceTree = "<group>";
		};
		E918909A177B677900653D7A /* Products */ = {
			isa = PBXGroup;
			children = (
				E9189099177B677900653D7A /* TightDbObjcDyn.dylib */,
				E91890AD177B677900653D7A /* TightDbObjcDynTests.octest */,
			);
			name = Products;
			sourceTree = "<group>";
		};
		E918909B177B677900653D7A /* Frameworks */ = {
			isa = PBXGroup;
			children = (
				E918909C177B677900653D7A /* Cocoa.framework */,
				E91890AE177B677900653D7A /* SenTestingKit.framework */,
				E918909E177B677900653D7A /* Other Frameworks */,
			);
			name = Frameworks;
			sourceTree = "<group>";
		};
		E918909E177B677900653D7A /* Other Frameworks */ = {
			isa = PBXGroup;
			children = (
				E918909F177B677900653D7A /* AppKit.framework */,
				E91890A0177B677900653D7A /* CoreData.framework */,
				E91890A1177B677900653D7A /* Foundation.framework */,
			);
			name = "Other Frameworks";
			sourceTree = "<group>";
		};
		E91890A2177B677900653D7A /* TightDbObjcDyn */ = {
			isa = PBXGroup;
			children = (
				4DDDD67118EAF1DC00E94613 /* TDBFast */,
				4D1ED30A18E1B6E8003CFF44 /* group.h */,
				4DDDD67318EB049300E94613 /* TDBViewProtocol.h */,
				4D1ED30718E1AF4E003CFF44 /* PrivateTableMacros.h */,
				424EEFAB18D9C15900337A13 /* TDBView.mm */,
				424EEFAC18D9C15900337A13 /* TDBView_noinst.h */,
				424EEFAD18D9C15A00337A13 /* TDBView.h */,
				424EEF9D18D9C10100337A13 /* TDBColumnProxy.h */,
				424EEFB118D9C97900337A13 /* TDBColumnProxy.mm */,
				424EEF9F18D9C11D00337A13 /* TDBDescriptor.mm */,
				424EEFA018D9C11D00337A13 /* TDBDescriptor_noinst.h */,
				424EEFA118D9C11D00337A13 /* TDBDescriptor.h */,
				E91890C6177B67AB00653D7A /* TDBRow.h */,
				E91890C5177B67AB00653D7A /* TDBRow.mm */,
				E91890CA177B67AB00653D7A /* TDBContext.h */,
				E91890C9177B67AB00653D7A /* TDBContext.mm */,
				E91890CC177B67AB00653D7A /* PrivateHelperMacros.h */,
				E91890CF177B67AB00653D7A /* TDBQuery.h */,
				E91890CD177B67AB00653D7A /* TDBQuery.mm */,
				E91890CE177B67AB00653D7A /* TDBQuery_noinst.h */,
				E91890A3177B677900653D7A /* Supporting Files */,
				E91890D2177B67AB00653D7A /* TDBTable.h */,
				4D1ED30618E198AD003CFF44 /* PrivateTDB.h */,
				E91890D0177B67AB00653D7A /* TDBTable.mm */,
				E91890D1177B67AB00653D7A /* TDBTable_noinst.h */,
				E91890D3177B67AB00653D7A /* tightdb.h */,
				E91890CB177B67AB00653D7A /* TDBTransaction.h */,
				E91890C7177B67AB00653D7A /* TDBTransaction.mm */,
				4220871418E042FD00F3CF27 /* NSData+TDBGetBinaryData.h */,
				4220871518E042FD00F3CF27 /* NSData+TDBGetBinaryData.mm */,
				E91890C8177B67AB00653D7A /* TDBTransaction_noinst.h */,
				E91890D4177B67AB00653D7A /* TDBType.h */,
				42AD3A9418CDBDFF00C86073 /* util.mm */,
				E91890D5177B67AB00653D7A /* util_noinst.hpp */,
				42AD3A9618CDBDFF00C86073 /* TDBVersion.h */,
				42AD3A9518CDBDFF00C86073 /* TDBVersion.mm */,
			);
			path = TightDbObjcDyn;
			sourceTree = "<group>";
		};
		E91890A3177B677900653D7A /* Supporting Files */ = {
			isa = PBXGroup;
			children = (
				E91890A4177B677900653D7A /* TightDbObjcDyn-Prefix.pch */,
			);
			name = "Supporting Files";
			sourceTree = "<group>";
		};
		E91890B4177B677900653D7A /* TightDbObjcDynTests */ = {
			isa = PBXGroup;
			children = (
				E91890E7177B71E400653D7A /* data_type.mm */,
				4DB1DEF818BF70AE005A7234 /* dynamic_table.mm */,
				E91890E8177B71E400653D7A /* enumerator.m */,
				E91890E9177B71E400653D7A /* err_handling.mm */,
				4DB1DEF918BF70AE005A7234 /* functional.m */,
				E91890EA177B71E400653D7A /* get_subtable.m */,
				E91890EC177B71E400653D7A /* group.m */,
				E91890EB177B71E400653D7A /* group_misc_2.mm */,
				E91890ED177B71E400653D7A /* mixed.mm */,
				E91890EE177B71E400653D7A /* query.m */,
				E91890EF177B71E400653D7A /* shared_group.m */,
				E91890F0177B71E400653D7A /* subtable.m */,
				E91890B5177B677900653D7A /* Supporting Files */,
				E91890F1177B71E400653D7A /* table_delete_all.m */,
				4D01A9FB18C9F5E600527AD5 /* table_view.m */,
				E91890F3177B71E400653D7A /* template.m */,
				E91890F4177B71E400653D7A /* tutorial.m */,
				4DB1DEFA18BF70AE005A7234 /* typed_table.m */,
				4D01A9FD18C9F60F00527AD5 /* version.m */,
			);
			path = TightDbObjcDynTests;
			sourceTree = "<group>";
		};
		E91890B5177B677900653D7A /* Supporting Files */ = {
			isa = PBXGroup;
			children = (
				E91890B6177B677900653D7A /* TightDbObjcDynTests-Info.plist */,
				E91890B7177B677900653D7A /* InfoPlist.strings */,
			);
			name = "Supporting Files";
			sourceTree = "<group>";
		};
/* End PBXGroup section */

/* Begin PBXHeadersBuildPhase section */
		E9189097177B677900653D7A /* Headers */ = {
			isa = PBXHeadersBuildPhase;
			buildActionMask = 2147483647;
			files = (
				424EEFA418D9C11D00337A13 /* TDBDescriptor.h in Headers */,
				E91890D7177B67AB00653D7A /* TDBRow.h in Headers */,
				E91890D9177B67AB00653D7A /* TDBTransaction_noinst.h in Headers */,
				E91890DB177B67AB00653D7A /* TDBContext.h in Headers */,
				E91890DC177B67AB00653D7A /* TDBTransaction.h in Headers */,
				E91890DD177B67AB00653D7A /* PrivateHelperMacros.h in Headers */,
				424EEFAF18D9C15A00337A13 /* TDBView_noinst.h in Headers */,
				E91890DF177B67AB00653D7A /* TDBQuery_noinst.h in Headers */,
				424EEF9E18D9C10100337A13 /* TDBColumnProxy.h in Headers */,
				E91890E0177B67AB00653D7A /* TDBQuery.h in Headers */,
				E91890E2177B67AB00653D7A /* TDBTable_noinst.h in Headers */,
				42AD3A9A18CDBDFF00C86073 /* TDBVersion.h in Headers */,
				424EEFB018D9C15A00337A13 /* TDBView.h in Headers */,
				E91890E3177B67AB00653D7A /* TDBTable.h in Headers */,
				4DDDD67418EB049300E94613 /* TDBViewProtocol.h in Headers */,
				4D1ED30818E1AF4E003CFF44 /* PrivateTableMacros.h in Headers */,
				4D1ED30B18E1B6E8003CFF44 /* group.h in Headers */,
				E91890E4177B67AB00653D7A /* tightdb.h in Headers */,
				E91890E5177B67AB00653D7A /* TDBType.h in Headers */,
				424EEFA318D9C11D00337A13 /* TDBDescriptor_noinst.h in Headers */,
				4220871618E042FD00F3CF27 /* NSData+TDBGetBinaryData.h in Headers */,
				E91890E6177B67AB00653D7A /* util_noinst.hpp in Headers */,
			);
			runOnlyForDeploymentPostprocessing = 0;
		};
/* End PBXHeadersBuildPhase section */

/* Begin PBXNativeTarget section */
		E9189098177B677900653D7A /* TightDbObjcDyn */ = {
			isa = PBXNativeTarget;
			buildConfigurationList = E91890BF177B677900653D7A /* Build configuration list for PBXNativeTarget "TightDbObjcDyn" */;
			buildPhases = (
				E9189095177B677900653D7A /* Sources */,
				E9189096177B677900653D7A /* Frameworks */,
				E9189097177B677900653D7A /* Headers */,
			);
			buildRules = (
			);
			dependencies = (
			);
			name = TightDbObjcDyn;
			productName = TightDbObjcDyn;
			productReference = E9189099177B677900653D7A /* TightDbObjcDyn.dylib */;
			productType = "com.apple.product-type.library.dynamic";
		};
		E91890AC177B677900653D7A /* TightDbObjcDynTests */ = {
			isa = PBXNativeTarget;
			buildConfigurationList = E91890C2177B677900653D7A /* Build configuration list for PBXNativeTarget "TightDbObjcDynTests" */;
			buildPhases = (
				E91890A8177B677900653D7A /* Sources */,
				E91890A9177B677900653D7A /* Frameworks */,
				E91890AA177B677900653D7A /* Resources */,
				E91890AB177B677900653D7A /* ShellScript */,
			);
			buildRules = (
			);
			dependencies = (
				E91890B2177B677900653D7A /* PBXTargetDependency */,
			);
			name = TightDbObjcDynTests;
			productName = TightDbObjcDynTests;
			productReference = E91890AD177B677900653D7A /* TightDbObjcDynTests.octest */;
			productType = "com.apple.product-type.bundle";
		};
/* End PBXNativeTarget section */

/* Begin PBXProject section */
		E9189091177B677900653D7A /* Project object */ = {
			isa = PBXProject;
			attributes = {
				LastTestingUpgradeCheck = 0510;
				LastUpgradeCheck = 0500;
				ORGANIZATIONNAME = "Thomas Andersen";
			};
			buildConfigurationList = E9189094177B677900653D7A /* Build configuration list for PBXProject "TightDbObjcDyn" */;
			compatibilityVersion = "Xcode 3.2";
			developmentRegion = English;
			hasScannedForEncodings = 0;
			knownRegions = (
				en,
			);
			mainGroup = E9189090177B677900653D7A;
			productRefGroup = E918909A177B677900653D7A /* Products */;
			projectDirPath = "";
			projectRoot = "";
			targets = (
				E9189098177B677900653D7A /* TightDbObjcDyn */,
				E91890AC177B677900653D7A /* TightDbObjcDynTests */,
			);
		};
/* End PBXProject section */

/* Begin PBXResourcesBuildPhase section */
		E91890AA177B677900653D7A /* Resources */ = {
			isa = PBXResourcesBuildPhase;
			buildActionMask = 2147483647;
			files = (
				E91890B9177B677900653D7A /* InfoPlist.strings in Resources */,
			);
			runOnlyForDeploymentPostprocessing = 0;
		};
/* End PBXResourcesBuildPhase section */

/* Begin PBXShellScriptBuildPhase section */
		E91890AB177B677900653D7A /* ShellScript */ = {
			isa = PBXShellScriptBuildPhase;
			buildActionMask = 2147483647;
			files = (
			);
			inputPaths = (
			);
			outputPaths = (
			);
			runOnlyForDeploymentPostprocessing = 0;
			shellPath = /bin/sh;
			shellScript = "# Run the unit tests in this test bundle.\n\"${SYSTEM_DEVELOPER_DIR}/Tools/RunUnitTests\"\n";
		};
/* End PBXShellScriptBuildPhase section */

/* Begin PBXSourcesBuildPhase section */
		E9189095177B677900653D7A /* Sources */ = {
			isa = PBXSourcesBuildPhase;
			buildActionMask = 2147483647;
			files = (
				424EEFA218D9C11D00337A13 /* TDBDescriptor.mm in Sources */,
				E91890D6177B67AB00653D7A /* TDBRow.mm in Sources */,
				42AD3A9818CDBDFF00C86073 /* util.mm in Sources */,
				42AD3A9918CDBDFF00C86073 /* TDBVersion.mm in Sources */,
				424EEFAE18D9C15A00337A13 /* TDBView.mm in Sources */,
				424EEFB218D9C97900337A13 /* TDBColumnProxy.mm in Sources */,
				E91890D8177B67AB00653D7A /* TDBTransaction.mm in Sources */,
				4220871718E042FD00F3CF27 /* NSData+TDBGetBinaryData.mm in Sources */,
				E91890DA177B67AB00653D7A /* TDBContext.mm in Sources */,
				E91890DE177B67AB00653D7A /* TDBQuery.mm in Sources */,
				E91890E1177B67AB00653D7A /* TDBTable.mm in Sources */,
			);
			runOnlyForDeploymentPostprocessing = 0;
		};
		E91890A8177B677900653D7A /* Sources */ = {
			isa = PBXSourcesBuildPhase;
			buildActionMask = 2147483647;
			files = (
				E91890F5177B71E400653D7A /* data_type.mm in Sources */,
				E91890F6177B71E400653D7A /* enumerator.m in Sources */,
				E91890F7177B71E400653D7A /* err_handling.mm in Sources */,
				E91890F8177B71E400653D7A /* get_subtable.m in Sources */,
				4D01A9FE18C9F60F00527AD5 /* version.m in Sources */,
				E91890F9177B71E400653D7A /* group_misc_2.mm in Sources */,
				E91890FA177B71E400653D7A /* group.m in Sources */,
				E91890FB177B71E400653D7A /* mixed.mm in Sources */,
				E91890FC177B71E400653D7A /* query.m in Sources */,
				E91890FD177B71E400653D7A /* shared_group.m in Sources */,
				E91890FE177B71E400653D7A /* subtable.m in Sources */,
				4DB1DEFC18BF70AE005A7234 /* functional.m in Sources */,
				4D01A9FC18C9F5E600527AD5 /* table_view.m in Sources */,
				4DB1DEFD18BF70AE005A7234 /* typed_table.m in Sources */,
				E91890FF177B71E400653D7A /* table_delete_all.m in Sources */,
				4DB1DEFB18BF70AE005A7234 /* dynamic_table.mm in Sources */,
				E9189101177B71E400653D7A /* template.m in Sources */,
				E9189102177B71E400653D7A /* tutorial.m in Sources */,
			);
			runOnlyForDeploymentPostprocessing = 0;
		};
/* End PBXSourcesBuildPhase section */

/* Begin PBXTargetDependency section */
		E91890B2177B677900653D7A /* PBXTargetDependency */ = {
			isa = PBXTargetDependency;
			target = E9189098177B677900653D7A /* TightDbObjcDyn */;
			targetProxy = E91890B1177B677900653D7A /* PBXContainerItemProxy */;
		};
/* End PBXTargetDependency section */

/* Begin PBXVariantGroup section */
		E91890B7177B677900653D7A /* InfoPlist.strings */ = {
			isa = PBXVariantGroup;
			children = (
				E91890B8177B677900653D7A /* en */,
			);
			name = InfoPlist.strings;
			sourceTree = "<group>";
		};
/* End PBXVariantGroup section */

/* Begin XCBuildConfiguration section */
		E91890BD177B677900653D7A /* Debug */ = {
			isa = XCBuildConfiguration;
			buildSettings = {
				ALWAYS_SEARCH_USER_PATHS = NO;
				CLANG_CXX_LANGUAGE_STANDARD = "compiler-default";
				CLANG_CXX_LIBRARY = "libstdc++";
				CLANG_ENABLE_OBJC_ARC = YES;
				CLANG_WARN_CONSTANT_CONVERSION = YES;
				CLANG_WARN_EMPTY_BODY = YES;
				CLANG_WARN_ENUM_CONVERSION = YES;
				CLANG_WARN_INT_CONVERSION = YES;
				CLANG_WARN__DUPLICATE_METHOD_MATCH = YES;
				COPY_PHASE_STRIP = NO;
				DYLIB_COMPATIBILITY_VERSION = "";
				DYLIB_CURRENT_VERSION = "";
				GCC_C_LANGUAGE_STANDARD = gnu11;
				GCC_DYNAMIC_NO_PIC = NO;
				GCC_ENABLE_OBJC_EXCEPTIONS = YES;
				GCC_OPTIMIZATION_LEVEL = 0;
				GCC_PREPROCESSOR_DEFINITIONS = (
					"TIGHTDB_MAX_LIST_SIZE=4",
					"DEBUG=1",
					TIGHTDB_DEBUG,
				);
				GCC_SYMBOLS_PRIVATE_EXTERN = NO;
				GCC_WARN_64_TO_32_BIT_CONVERSION = YES;
				GCC_WARN_ABOUT_RETURN_TYPE = YES;
				GCC_WARN_UNINITIALIZED_AUTOS = YES;
				GCC_WARN_UNUSED_VARIABLE = YES;
				HEADER_SEARCH_PATHS = (
					../src,
					/usr/local/include,
				);
				LIBRARY_SEARCH_PATHS = /usr/local/lib;
				MACOSX_DEPLOYMENT_TARGET = 10.8;
				ONLY_ACTIVE_ARCH = YES;
				OTHER_LDFLAGS = "-ltightdb-dbg";
				SDKROOT = macosx;
			};
			name = Debug;
		};
		E91890BE177B677900653D7A /* Release */ = {
			isa = XCBuildConfiguration;
			buildSettings = {
				ALWAYS_SEARCH_USER_PATHS = NO;
				CLANG_CXX_LANGUAGE_STANDARD = "compiler-default";
				CLANG_CXX_LIBRARY = "libstdc++";
				CLANG_ENABLE_OBJC_ARC = YES;
				CLANG_WARN_CONSTANT_CONVERSION = YES;
				CLANG_WARN_EMPTY_BODY = YES;
				CLANG_WARN_ENUM_CONVERSION = YES;
				CLANG_WARN_INT_CONVERSION = YES;
				CLANG_WARN__DUPLICATE_METHOD_MATCH = YES;
				COPY_PHASE_STRIP = YES;
				DEBUG_INFORMATION_FORMAT = "dwarf-with-dsym";
				DYLIB_COMPATIBILITY_VERSION = "";
				DYLIB_CURRENT_VERSION = "";
				GCC_C_LANGUAGE_STANDARD = gnu11;
				GCC_ENABLE_OBJC_EXCEPTIONS = YES;
				GCC_PREPROCESSOR_DEFINITIONS = "TIGHTDB_MAX_LIST_SIZE=4";
				GCC_WARN_64_TO_32_BIT_CONVERSION = YES;
				GCC_WARN_ABOUT_RETURN_TYPE = YES;
				GCC_WARN_UNINITIALIZED_AUTOS = YES;
				GCC_WARN_UNUSED_VARIABLE = YES;
				HEADER_SEARCH_PATHS = (
					../src,
					/usr/local/include,
				);
				LIBRARY_SEARCH_PATHS = /usr/local/lib;
				MACOSX_DEPLOYMENT_TARGET = 10.8;
				OTHER_LDFLAGS = "-ltightdb";
				SDKROOT = macosx;
			};
			name = Release;
		};
		E91890C0177B677900653D7A /* Debug */ = {
			isa = XCBuildConfiguration;
			buildSettings = {
				DYLIB_COMPATIBILITY_VERSION = "";
				DYLIB_CURRENT_VERSION = "";
				GCC_PRECOMPILE_PREFIX_HEADER = YES;
				GCC_PREFIX_HEADER = "TightDbObjcDyn/TightDbObjcDyn-Prefix.pch";
				LIBRARY_SEARCH_PATHS = "$(inherited)";
				PRODUCT_NAME = "$(TARGET_NAME)";
			};
			name = Debug;
		};
		E91890C1177B677900653D7A /* Release */ = {
			isa = XCBuildConfiguration;
			buildSettings = {
				DYLIB_COMPATIBILITY_VERSION = "";
				DYLIB_CURRENT_VERSION = "";
				GCC_PRECOMPILE_PREFIX_HEADER = YES;
				GCC_PREFIX_HEADER = "TightDbObjcDyn/TightDbObjcDyn-Prefix.pch";
				LIBRARY_SEARCH_PATHS = "$(inherited)";
				PRODUCT_NAME = "$(TARGET_NAME)";
			};
			name = Release;
		};
		E91890C3177B677900653D7A /* Debug */ = {
			isa = XCBuildConfiguration;
			buildSettings = {
				COMBINE_HIDPI_IMAGES = YES;
				FRAMEWORK_SEARCH_PATHS = "\"$(DEVELOPER_LIBRARY_DIR)/Frameworks\"";
				GCC_PRECOMPILE_PREFIX_HEADER = YES;
				GCC_PREFIX_HEADER = "TightDbObjcDyn/TightDbObjcDyn-Prefix.pch";
				INFOPLIST_FILE = "TightDbObjcDynTests/TightDbObjcDynTests-Info.plist";
				PRODUCT_NAME = "$(TARGET_NAME)";
				WRAPPER_EXTENSION = octest;
			};
			name = Debug;
		};
		E91890C4177B677900653D7A /* Release */ = {
			isa = XCBuildConfiguration;
			buildSettings = {
				COMBINE_HIDPI_IMAGES = YES;
				FRAMEWORK_SEARCH_PATHS = "\"$(DEVELOPER_LIBRARY_DIR)/Frameworks\"";
				GCC_PRECOMPILE_PREFIX_HEADER = YES;
				GCC_PREFIX_HEADER = "TightDbObjcDyn/TightDbObjcDyn-Prefix.pch";
				INFOPLIST_FILE = "TightDbObjcDynTests/TightDbObjcDynTests-Info.plist";
				PRODUCT_NAME = "$(TARGET_NAME)";
				WRAPPER_EXTENSION = octest;
			};
			name = Release;
		};
/* End XCBuildConfiguration section */

/* Begin XCConfigurationList section */
		E9189094177B677900653D7A /* Build configuration list for PBXProject "TightDbObjcDyn" */ = {
			isa = XCConfigurationList;
			buildConfigurations = (
				E91890BD177B677900653D7A /* Debug */,
				E91890BE177B677900653D7A /* Release */,
			);
			defaultConfigurationIsVisible = 0;
			defaultConfigurationName = Release;
		};
		E91890BF177B677900653D7A /* Build configuration list for PBXNativeTarget "TightDbObjcDyn" */ = {
			isa = XCConfigurationList;
			buildConfigurations = (
				E91890C0177B677900653D7A /* Debug */,
				E91890C1177B677900653D7A /* Release */,
			);
			defaultConfigurationIsVisible = 0;
			defaultConfigurationName = Release;
		};
		E91890C2177B677900653D7A /* Build configuration list for PBXNativeTarget "TightDbObjcDynTests" */ = {
			isa = XCConfigurationList;
			buildConfigurations = (
				E91890C3177B677900653D7A /* Debug */,
				E91890C4177B677900653D7A /* Release */,
			);
			defaultConfigurationIsVisible = 0;
			defaultConfigurationName = Release;
		};
/* End XCConfigurationList section */
	};
	rootObject = E9189091177B677900653D7A /* Project object */;
}<|MERGE_RESOLUTION|>--- conflicted
+++ resolved
@@ -97,12 +97,9 @@
 		4DB1DEF818BF70AE005A7234 /* dynamic_table.mm */ = {isa = PBXFileReference; fileEncoding = 4; lastKnownFileType = sourcecode.cpp.objcpp; name = dynamic_table.mm; path = ../../src/tightdb/objc/test/dynamic_table.mm; sourceTree = "<group>"; };
 		4DB1DEF918BF70AE005A7234 /* functional.m */ = {isa = PBXFileReference; fileEncoding = 4; lastKnownFileType = sourcecode.c.objc; name = functional.m; path = ../../src/tightdb/objc/test/functional.m; sourceTree = "<group>"; };
 		4DB1DEFA18BF70AE005A7234 /* typed_table.m */ = {isa = PBXFileReference; fileEncoding = 4; lastKnownFileType = sourcecode.c.objc; name = typed_table.m; path = ../../src/tightdb/objc/test/typed_table.m; sourceTree = "<group>"; };
-<<<<<<< HEAD
 		4DDDD67018EAF1C000E94613 /* TDBRowFast.h */ = {isa = PBXFileReference; lastKnownFileType = sourcecode.c.h; name = TDBRowFast.h; path = ../../src/tightdb/objc/TDBRowFast.h; sourceTree = "<group>"; };
 		4DDDD67218EAF22100E94613 /* TightdbFast.h */ = {isa = PBXFileReference; lastKnownFileType = sourcecode.c.h; name = TightdbFast.h; path = ../../src/tightdb/objc/TightdbFast.h; sourceTree = "<group>"; };
-=======
 		4DDDD67318EB049300E94613 /* TDBViewProtocol.h */ = {isa = PBXFileReference; fileEncoding = 4; lastKnownFileType = sourcecode.c.h; name = TDBViewProtocol.h; path = ../../src/tightdb/objc/TDBViewProtocol.h; sourceTree = "<group>"; };
->>>>>>> 28f5467b
 		E9189099177B677900653D7A /* TightDbObjcDyn.dylib */ = {isa = PBXFileReference; explicitFileType = "compiled.mach-o.dylib"; includeInIndex = 0; path = TightDbObjcDyn.dylib; sourceTree = BUILT_PRODUCTS_DIR; };
 		E918909C177B677900653D7A /* Cocoa.framework */ = {isa = PBXFileReference; lastKnownFileType = wrapper.framework; name = Cocoa.framework; path = System/Library/Frameworks/Cocoa.framework; sourceTree = SDKROOT; };
 		E918909F177B677900653D7A /* AppKit.framework */ = {isa = PBXFileReference; lastKnownFileType = wrapper.framework; name = AppKit.framework; path = System/Library/Frameworks/AppKit.framework; sourceTree = SDKROOT; };
