#
# Obj-C reference documentation for Query class
#
<<<<<<< HEAD

# NOTIMPLEMENTED accessors for Binaray, Subtable
# INCONSISTENCY greater vs greaterThan
# UNCLEAR group description, findNext: the parameter name "last" was slightly confusing in same context as "next" as it was really the "stopAt" row.
=======

# NOTIMPLEMENTED accessors for Binaray, Subtable
# INCONSISTENCY greater vs greaterThan
# UNCLEAR group description, findNext: the parameter name "last" was slightly confusing in same context as "next" as it was really the "stopAt" row.
# TODO: describe which column-types the methods can be used on.
>>>>>>> 265d9e7e

ID         : class_typed_query
TITLE      : Query (typed)
SUMMARY    : *g_typed_query_intro_summary
DESCR      : *g_typed_query_intro_descr
SEE        :
EXAMPLES   :
<<<<<<< HEAD
- DESCR    :
  CODE     : ex_objc_typed_table_intro
IGNORE     : []
CATEGORIES :



=======
- DESCR:
  CODE: ex_objc_typed_query_intro
IGNORE     : []
>>>>>>> 265d9e7e

CATEGORIES :
- Conditions:
  METHODS:
  - g_typed_query_equals_binary:
      TODO: soon
  - g_typed_query_equals_bool:
  - g_typed_query_equals_int:
  - g_typed_query_equals_float:
  - g_typed_query_equals_double:
  - g_typed_query_equals_string:
  - g_typed_query_equals_string_2:
  - g_typed_query_equals_date:
      TITLE    : equal
      NAMES    : [equal, equal, equal, equal, equal, equal, equal]
      SIGNATURE: |
                 .CName (TableName_Query *)equal:(BOOL)value
                 .CName (TableName_Query *)equal:(int64_t)value
                 .CName (TableName_Query *)equal:(float)value
                 .CName (TableName_Query *)equal:(double)value
                 .CName (TableName_Query *)equal:(NSString *)value
                 .CName (TableName_Query *)equal:(NSString *)value caseSensitive:(BOOL)caseSensitive
                 .CName (TableName_Query *)equal:(time_t)value
      SUMMARY  : *g_typed_query_equals_summary
      DESCR    : *g_typed_query_equals_descr
      PARAMS:
      - NAME   : value
<<<<<<< HEAD
        TYPES  : [bool, int64_t, float, double, const char*, time_t]
        DESCR  : The value.
=======
        TYPES  : [BOOL, int64_t, float, double, NSString*, NSString*, time_t]
        DESCR  : *g_typed_query_value_descr
>>>>>>> 265d9e7e
      - NAME   : caseSensitive
        TYPES  : BOOL
        DESCR  : *g_typed_query_parm_case_sensitive_descr
      RETURN:
        TYPES  : TableName_Query *
        TYPES  : TableName_Query *
        DESCR  : &g_typed_query_case_sensitive_descr_objc
                 >
                 The class of the returned object is defined by a macro.
                 The first part of the class name, specifically <code>TableName</code>, 
                 is replaced with the name of your typed table. 
      EXAMPLES:
      - DESCR  :
<<<<<<< HEAD
        CODE   : ex_cpp_typed_query_equals
  - g_typed_query_notEquals_boolean:
  - g_typed_query_notEquals_integer:
=======
        CODE   : ex_objc_typed_query_equals
        
  - g_typed_query_notEquals_bool:
       TODO: soon
  - g_typed_query_notEquals_binary:
       TODO: soon
  - g_typed_query_notEquals_int:
>>>>>>> 265d9e7e
  - g_typed_query_notEquals_float:
  - g_typed_query_notEquals_double:
  - g_typed_query_notEquals_string:
  - g_typed_query_notEquals_string_2:
  - g_typed_query_notEquals_date:
      NAMES    : [ notEqual, notEqual, notEqual, notEqual, notEqual, notEqual]
      SIGNATURE: |
                 .CName (TableName_Query *)notEqual:(int64_t)value
                 .CName (TableName_Query *)notEqual:(float)value
                 .CName (TableName_Query *)notEqual:(double)value
                 .CName (TableName_Query *)notEqual:(NSString *)value
                 .CName (TableName_Query *)notEqual:(NSString *)value caseSensitive:(BOOL)caseSensitive
                 .CName (TableName_Query *)notEqual:(time_t)value
      SUMMARY  : *g_typed_query_notEquals_summary
      DESCR    : *g_typed_query_notEquals_descr
      PARAMS:
      - NAME   : value
        TYPES  : [int64_t, float, double, NSString*, NSString*, time_t]
        DESCR  : *g_typed_query_value_descr
      - NAME   : caseSensitive
        TYPES  : BOOL
        DESCR  : *g_typed_query_parm_case_sensitive_descr
      RETURN:
        TYPES  : TableName_Query *
        DESCR  : *g_typed_query_query_object_return_descr
      EXAMPLES:
      - DESCR  :
        CODE   : ex_objc_typed_query_notEquals
        
  - g_typed_query_greaterThan_int:
  - g_typed_query_greaterThan_float:
  - g_typed_query_greaterThan_double:
  - g_typed_query_greaterThan_date:
      NAMES    : [ greater, greater, greater, greater ]
      SIGNATURE: |
                 .CName (TableName_Query *)greater:(int64_t)value
                 .CName (TableName_Query *)greater:(float)value
                 .CName (TableName_Query *)greater:(double)value
                 .CName (TableName_Query *)greater:(time_t)value
      SUMMARY  : *g_typed_query_greaterThan_summary
      DESCR    : *g_typed_query_greaterThan_descr
      PARAMS:
      - NAME   : value
        TYPES  : [int64_t, float, double, time_t]
        DESCR  : *g_typed_query_value_descr
      RETURN:
        TYPES  : TableName_Query *
        DESCR  : *g_typed_query_query_object_return_descr
      EXAMPLES:
      - DESCR  :
        CODE   : ex_objc_typed_query_greaterThan
        
  - g_typed_query_greaterThanOrEqual_int:
  - g_typed_query_greaterThanOrEqual_float:
  - g_typed_query_greaterThanOrEqual_double:
  - g_typed_query_greaterThanOrEqual_date:
      NAMES    : [greaterEqual, greaterEqual, greaterEqual, greaterEqual]
      SIGNATURE: |
                 .CName (TableName_Query *)greaterEqual:(int64_t)value
                 .CName (TableName_Query *)greaterEqual:(float)value
                 .CName (TableName_Query *)greaterEqual:(double)value
                 .CName (TableName_Query *)greaterEqual:(time_t)value
      SUMMARY  : *g_typed_query_greaterThanOrEqual_summary
      DESCR    : *g_typed_query_greaterThanOrEqual_descr
      PARAMS:
      - NAME   : value
        TYPES  : [int64_t, float, double, time_t]
        DESCR  : *g_typed_query_value_descr
      RETURN:
        TYPES  : TableName_Query *
        DESCR  : *g_typed_query_query_object_return_descr
      EXAMPLES:
      - DESCR  :
<<<<<<< HEAD
        CODE   : ex_cpp_typed_query_greaterThanOrEqual

  - g_typed_query_lessThan:
=======
        CODE   : ex_objc_typed_query_greaterThanOrEqual

  - g_typed_query_lessThan_int:
  - g_typed_query_lessThan_float:
  - g_typed_query_lessThan_double:  
>>>>>>> 265d9e7e
  - g_typed_query_lessThan_date:
      NAMES    : [less, less, less, less]
      SIGNATURE: |
                 .CName (TableName_Query *)less:(int64_t)value
                 .CName (TableName_Query *)less:(float)value
                 .CName (TableName_Query *)less:(double)value
                 .CName (TableName_Query *)less:(time_t)value
      SUMMARY  : *g_typed_query_lessThan_summary
      DESCR    : *g_typed_query_lessThan_descr
      PARAMS:
      - NAME   : value
        TYPES  : [int64_t, float, double, time_t]
        DESCR  : *g_typed_query_value_descr
      RETURN:
        TYPES  : TableName_Query *
        DESCR  : *g_typed_query_query_object_return_descr
      EXAMPLES:
      - DESCR  :
        CODE   : ex_objc_typed_query_lessThan
        
  - g_typed_query_lessThanOrEqual_int:
  - g_typed_query_lessThanOrEqual_float:
  - g_typed_query_lessThanOrEqual_double:
  - g_typed_query_lessThanOrEqual_date:
      NAMES    : [lessEqual, lessEqual, lessEqual, lessEqual]
      SIGNATURE: |
                 .CName (TableName_Query *)lessEqual:(int64_t)value
                 .CName (TableName_Query *)lessEqual:(float)value
                 .CName (TableName_Query *)lessEqual:(double)value
                 .CName (TableName_Query *)lessEqual:(time_t)value
      SUMMARY  : *g_typed_query_lessThanOrEqual_summary
      DESCR    : *g_typed_query_lessThanOrEqual_descr
      PARAMS:
      - NAME   : value
        TYPES  : [int64_t, float, double, time_t]
        DESCR  : *g_typed_query_value_descr
      RETURN:
        TYPES  : TableName_Query *
        DESCR  : *g_typed_query_query_object_return_descr
      EXAMPLES:
      - DESCR  :
        CODE   : ex_objc_typed_query_lessThanOrEqual
        
  - g_typed_query_between_int:
  - g_typed_query_between_float:
  - g_typed_query_between_double:
  - g_typed_query_between_date:
      NAMES    : [between, between, between, between]
      SIGNATURE: |
                 .CName (TableName_Query *)between:(int64_t)from to:(int64_t)to
                 .CName (TableName_Query *)between:(float)from to:(float)to
                 .CName (TableName_Query *)between:(double)from to:(double)to
                 .CName (TableName_Query *)between:(time_t)from to:(time_t)to
      DESCR    : *g_typed_query_between_descr
      SUMMARY  : *g_typed_query_between_summary
      PARAMS:
      - NAME   : from
        TYPES  : [int64_t, float, double, time_t]
        DESCR  : Lower bound of range.
      - NAME   : to
        TYPES  : [int64_t, time_t]
        DESCR  : Upper bound of range.
      RETURN:
        TYPES  : TableName_Query *
        DESCR  : *g_typed_query_query_object_return_descr
      EXAMPLES:
      - DESCR  :
        CODE   : ex_objc_typed_query_between
        
  - g_typed_query_startsWith_binary:
      TODO: soon
  - g_typed_query_startsWith_string:
      NAME     : beginsWith
  - g_typed_query_startsWith_string_2:
      NAME     : beginsWith
      SIGNATURE: |
                 .CName (TableName_Query *)beginsWith:(NSString *)value
                 .CName (TableName_Query *)beginsWith:(NSString *)value caseSensitive:(BOOL)
      DESCR    : *g_typed_query_startsWith_descr
      SUMMARY  : *g_typed_query_startsWith_summary
      PARAMS:
      - NAME   : value
        TYPES  : NSString*
        DESCR  : *g_typed_query_value_descr
      - NAME   : caseSensitive
        TYPES  : BOOL
        DESCR  : *g_typed_query_parm_case_sensitive_descr
      RETURN:
        TYPES  : TableName_Query *
        DESCR  : *g_typed_query_query_object_return_descr
      EXAMPLES:
      - DESCR  :
        CODE   : ex_objc_typed_query_startsWith
        
  - g_typed_query_endsWith_binary:
      TODO: soon
  - g_typed_query_endsWith_string:
      NAME     : endsWith
  - g_typed_query_endsWith_string_2:
      NAME     : endsWith
      SIGNATURE: |
<<<<<<< HEAD
                 .CName (TableName_Query *)endsWith:(NSString *)value
                 .CName (TableName_Query *)endsWith:(NSString *)value caseSensitive:(BOOL)caseSensitive
=======
                 .CName (TableName_Query *)endsWith:(NSString *)value
                 .CName (TableName_Query *)endsWith:(NSString *)value caseSensitive:(BOOL)
>>>>>>> 265d9e7e
      DESCR    : *g_typed_query_endsWith_descr
      SUMMARY  : *g_typed_query_endsWith_summary
      PARAMS:
      - NAME   : value
        TYPES  : NSString*
        DESCR  : *g_typed_query_value_descr
      - NAME   : caseSensitive
        TYPES  : BOOL
        DESCR  : *g_typed_query_parm_case_sensitive_descr
      RETURN:
        TYPES  : TableName_Query *
        DESCR  : *g_typed_query_query_object_return_descr
      EXAMPLES:
      - DESCR  :
        CODE   : ex_objc_typed_query_endsWith
        
  - g_typed_query_contains_binary:
      TODO: soon
  - g_typed_query_contains_string:
  - g_typed_query_contains_string_2:
      NAMES    : [contains, contains]
      SIGNATURE: |
                 .CName (TableName_Query *)contains:(NSString *)value
                 .CName (TableName_Query *)contains:(NSString *)value caseSensitive:(BOOL)
      DESCR    : *g_typed_query_contains_descr
      SUMMARY  : *g_typed_query_contains_summary
      PARAMS:
      - NAME   : value
        TYPES  : NSString*
        DESCR  : *g_typed_query_value_descr
      - NAME   : caseSensitive
        TYPES  : BOOL
        DESCR  : *g_typed_query_parm_case_sensitive_descr
      RETURN:
        TYPES  : TableName_Query *
        DESCR  : *g_typed_query_query_object_return_descr
      EXAMPLES:
      - DESCR  :
<<<<<<< HEAD
        CODE   : ex_cpp_typed_query_contains

- Combiners:
  METHODS:
  - g_typed_query_group:
      NAMES    : group
      SIGNATURE: |
                 (TableName_Query *)group
=======
        CODE   : ex_objc_typed_query_contains

- Combiners:
  METHODS:
  - g_typed_query_group:
      NAME     : group
      SIGNATURE: (TableName_Query *)group
>>>>>>> 265d9e7e
      DESCR    : *g_typed_query_group_descr
      SUMMARY  : *g_typed_query_group_summary
      RETURN:
        TYPES  : TableName_Query *
        DESCR  : *g_typed_query_query_object_return_descr
      EXAMPLES:
      - DESCR  :
        CODE   : ex_objc_typed_query_group
        
  - g_typed_query_endGroup:
<<<<<<< HEAD
      NAMES    : endGroup
      SIGNATURE: |
                 (TableName_Query *)endgroup
=======
      NAME     : endGroup
      SIGNATURE: (TableName_Query *)endgroup
>>>>>>> 265d9e7e
      DESCR    : *g_typed_query_endGroup_descr
      SUMMARY  : *g_typed_query_endGroup_summary
      RETURN:
        TYPES  : TableName_Query *
        DESCR  : *g_typed_query_query_object_return_descr
      EXAMPLES:
      - DESCR  :
        CODE   : ex_objc_typed_query_group

  - g_typed_query_or:
<<<<<<< HEAD
      NAMES    : or
      SIGNATURE: |
                 (TableName_Query *)or
=======
      NAME     : or
      SIGNATURE: (TableName_Query *)or
>>>>>>> 265d9e7e
      DESCR    : *g_typed_query_or_descr
      SUMMARY  : *g_typed_query_or_summary
      RETURN:
        TYPES  : TableName_Query *
        DESCR  : *g_typed_query_query_object_return_descr
      EXAMPLES:
      - DESCR  :
<<<<<<< HEAD
        CODE   : ex_cpp_typed_query_or


=======
        CODE   : ex_objc_typed_query_or

  - g_typed_query_subtable:
      TODO: soon
  - g_typed_query_endSubtable:
      TODO: soon
  

>>>>>>> 265d9e7e
- Actions:
  METHODS:
  - g_typed_query_find_all_const:
      IGNORE   : "const"
  - g_typed_query_find_all:
      TODO: soon - with start,end,limit
  - g_typed_query_find_all_2:
      NAME     : findAll
      DESCR    : *g_typed_query_find_all_descr
      SUMMARY  : *g_typed_query_find_all_summary
      SIGNATURE: (TableName_View *)findAll
      RETURN:
        TYPES  : TableName_View *
        DESCR  : &g_typed_query_view_return_descr
                 >
                 The query result is represented as a <code>TableName_View</code>. 
                 Note that part of the class name, specifically <code>TableName</code>, 
                 is replaced with the name of your specific table.
      EXAMPLES:
      - DESCR  :
<<<<<<< HEAD
        CODE   : ex_cpp_typed_query_findall
  - g_typed_query_findNext:
      NAMES    : findNext
=======
        CODE   : ex_objc_typed_query_findall
        
  - g_typed_query_find_next:
      NAMES    : findNext
>>>>>>> 265d9e7e
      SIGNATURE: |
                 (size_t)findNext:(size_t)last
      DESCR    : *g_typed_query_find_next_descr
      SUMMARY  : *g_typed_query_find_next_summary
      PARAMS:
      - NAME   : last
        TYPES  : size_t
        DESCR  : *g_typed_query_find_next_parm_lastmatch_descr
      RETURN:
        TYPES  : size_t
        DESCR  : *g_typed_query_find_next_return_descr
      EXAMPLES:
      - DESCR  :
        CODE   : ex_objc_typed_query_find_next
        
  - g_typed_query_sum:
      TODO: soon (+ start, end, limit)
  - g_typed_query_sum_float:
      TODO: soon (+ start, end, limit)
  - g_typed_query_sum_double:
      TODO: soon (+ start, end, limit)
  - g_typed_query_sum_2:
      NAME     : sum
  - g_typed_query_sum_float_2:
      NAME     : sum
  - g_typed_query_sum_double_2:
      NAME     : sum
      DESCR    : *g_typed_query_sum_descr
      SUMMARY  : *g_typed_query_sum_summary
      SIGNATURE: |
                 .CName (int64_t)sum
                 .CName (double)sum
      RETURN:
        TYPES  : [int64_t, double, double]
        DESCR  : >
                 The sum of the values in the column <code>CName</code> (within the query result). 
                 The return type is <code>double</code> in case the column is typed as 
                 <code>float</code> or <code>double</code>.
      EXAMPLES:
      - DESCR  :
        CODE   : ex_objc_typed_query_sum
        
  - g_typed_query_size:
<<<<<<< HEAD
      NAMES    : count
      SIGNATURE: |
                 (size_t)count
=======
      NAMES    : count
      SIGNATURE: (size_t)count
>>>>>>> 265d9e7e
      DESCR    : *g_typed_query_size_descr
      SUMMARY  : *g_typed_query_size_summary
      RETURN:
        TYPES  : size_t
        DESCR  : *g_typed_query_size_return1_descr
      EXAMPLES:
      - DESCR  :
        CODE   : ex_objc_typed_query_size
        
  - g_typed_query_maximum:
      TODO: soon (+ start, end, limit)
  - g_typed_query_maximum_float:
      TODO: soon (+ start, end, limit)
  - g_typed_query_maximum_double:
      TODO: soon (+ start, end, limit)
  - g_typed_query_maximum_date:
      TODO: soon (+ start, end, limit)
  - g_typed_query_maximum_date:
      TODO: soon
  - g_typed_query_maximum_2:
      NAME     : max
  - g_typed_query_maximum_float_2:
      NAME     : max
  - g_typed_query_maximum_double_2:
      NAME     : max
      DESCR    : *g_typed_query_maximum_descr
      SUMMARY  : *g_typed_query_maximum_summary
      SIGNATURE: |
<<<<<<< HEAD
                 .CName (int64_t)max
=======
                 .CName (int64_t)max
                 .CName (float)max
>>>>>>> 265d9e7e
                 .CName (double)max
      RETURN:
        TYPES  : [int64_t, float, double]
        DESCR  : The highest value in the column <code>CName</code>.
      EXAMPLES:
      - DESCR  :
        CODE   : ex_objc_typed_query_maximum
 
  - g_typed_query_minimum:
      TODO: soon (+ start, end, limit)
  - g_typed_query_minimum_float:
      TODO: soon (+ start, end, limit)
  - g_typed_query_minimum_double:
      TODO: soon (+ start, end, limit)
  - g_typed_query_minimum_date:
      TODO: soon (+ start, end, limit)
  - g_typed_query_minimum_date:
      TODO: soon
  - g_typed_query_minimum_2:
      NAME     : min
  - g_typed_query_minimum_float_2:
      NAME     : min
  - g_typed_query_minimum_double_2:
      NAME     : min
      DESCR    : *g_typed_query_minimum_descr
      SUMMARY  : *g_typed_query_minimum_summary
      SIGNATURE: |
<<<<<<< HEAD
                 .CName (int64_t)min
=======
                 .CName (int64_t)min
                 .CName (float)min
>>>>>>> 265d9e7e
                 .CName (double)min
      RETURN:
        TYPES  : [int64_t, float, double]
        DESCR  : The lowest value in the column <code>CName</code>.
      EXAMPLES:
      - DESCR  :
        CODE   : ex_objc_typed_query_manimum
        
  - g_typed_query_average:
      TODO: soon (+ start, end, limit)
  - g_typed_query_average_float:
      TODO: soon (+ start, end, limit)
  - g_typed_query_average_double:
      TODO: soon (+ start, end, limit)
  - g_typed_query_average_2:
      NAME     : avg
  - g_typed_query_average_float_2:
      NAME     : avg
  - g_typed_query_average_double_2:
      NAME     : avg
      SUMMARY  : *g_typed_query_average_summary
      DESCR    : *g_typed_query_average_descr
<<<<<<< HEAD
      CONST    : true
      SIGNATURE: |
                 .CName (int64_t)avg
                 .CName (double)avg
=======
      SIGNATURE: .CName (double)avg
>>>>>>> 265d9e7e
      RETURN:
        TYPES  : double
        DESCR  : The average of all values in the column <code>CName</code>.
      EXAMPLES:
      - DESCR  :
        CODE   : ex_objc_typed_query_average
        
  - g_typed_query_remove:
      NAMES    : remove
      SIGNATURE: |
                 (size_t)remove
      DESCR    : *g_typed_query_remove_descr
      SUMMARY  : *g_typed_query_remove_summary
      RETURN:
        TYPES  : size_t
        DESCR  : The number of rows removed.
      EXAMPLES:
      - DESCR  :
        CODE   : ex_objc_typed_query_remove
<|MERGE_RESOLUTION|>--- conflicted
+++ resolved
@@ -1,597 +1,501 @@
-#
-# Obj-C reference documentation for Query class
-#
-<<<<<<< HEAD
-
-# NOTIMPLEMENTED accessors for Binaray, Subtable
-# INCONSISTENCY greater vs greaterThan
-# UNCLEAR group description, findNext: the parameter name "last" was slightly confusing in same context as "next" as it was really the "stopAt" row.
-=======
-
-# NOTIMPLEMENTED accessors for Binaray, Subtable
-# INCONSISTENCY greater vs greaterThan
-# UNCLEAR group description, findNext: the parameter name "last" was slightly confusing in same context as "next" as it was really the "stopAt" row.
-# TODO: describe which column-types the methods can be used on.
->>>>>>> 265d9e7e
-
-ID         : class_typed_query
-TITLE      : Query (typed)
-SUMMARY    : *g_typed_query_intro_summary
-DESCR      : *g_typed_query_intro_descr
-SEE        :
-EXAMPLES   :
-<<<<<<< HEAD
-- DESCR    :
-  CODE     : ex_objc_typed_table_intro
-IGNORE     : []
-CATEGORIES :
-
-
-
-=======
-- DESCR:
-  CODE: ex_objc_typed_query_intro
-IGNORE     : []
->>>>>>> 265d9e7e
-
-CATEGORIES :
-- Conditions:
-  METHODS:
-  - g_typed_query_equals_binary:
-      TODO: soon
-  - g_typed_query_equals_bool:
-  - g_typed_query_equals_int:
-  - g_typed_query_equals_float:
-  - g_typed_query_equals_double:
-  - g_typed_query_equals_string:
-  - g_typed_query_equals_string_2:
-  - g_typed_query_equals_date:
-      TITLE    : equal
-      NAMES    : [equal, equal, equal, equal, equal, equal, equal]
-      SIGNATURE: |
-                 .CName (TableName_Query *)equal:(BOOL)value
-                 .CName (TableName_Query *)equal:(int64_t)value
-                 .CName (TableName_Query *)equal:(float)value
-                 .CName (TableName_Query *)equal:(double)value
-                 .CName (TableName_Query *)equal:(NSString *)value
-                 .CName (TableName_Query *)equal:(NSString *)value caseSensitive:(BOOL)caseSensitive
-                 .CName (TableName_Query *)equal:(time_t)value
-      SUMMARY  : *g_typed_query_equals_summary
-      DESCR    : *g_typed_query_equals_descr
-      PARAMS:
-      - NAME   : value
-<<<<<<< HEAD
-        TYPES  : [bool, int64_t, float, double, const char*, time_t]
-        DESCR  : The value.
-=======
-        TYPES  : [BOOL, int64_t, float, double, NSString*, NSString*, time_t]
-        DESCR  : *g_typed_query_value_descr
->>>>>>> 265d9e7e
-      - NAME   : caseSensitive
-        TYPES  : BOOL
-        DESCR  : *g_typed_query_parm_case_sensitive_descr
-      RETURN:
-        TYPES  : TableName_Query *
-        TYPES  : TableName_Query *
-        DESCR  : &g_typed_query_case_sensitive_descr_objc
-                 >
-                 The class of the returned object is defined by a macro.
-                 The first part of the class name, specifically <code>TableName</code>, 
-                 is replaced with the name of your typed table. 
-      EXAMPLES:
-      - DESCR  :
-<<<<<<< HEAD
-        CODE   : ex_cpp_typed_query_equals
-  - g_typed_query_notEquals_boolean:
-  - g_typed_query_notEquals_integer:
-=======
-        CODE   : ex_objc_typed_query_equals
-        
-  - g_typed_query_notEquals_bool:
-       TODO: soon
-  - g_typed_query_notEquals_binary:
-       TODO: soon
-  - g_typed_query_notEquals_int:
->>>>>>> 265d9e7e
-  - g_typed_query_notEquals_float:
-  - g_typed_query_notEquals_double:
-  - g_typed_query_notEquals_string:
-  - g_typed_query_notEquals_string_2:
-  - g_typed_query_notEquals_date:
-      NAMES    : [ notEqual, notEqual, notEqual, notEqual, notEqual, notEqual]
-      SIGNATURE: |
-                 .CName (TableName_Query *)notEqual:(int64_t)value
-                 .CName (TableName_Query *)notEqual:(float)value
-                 .CName (TableName_Query *)notEqual:(double)value
-                 .CName (TableName_Query *)notEqual:(NSString *)value
-                 .CName (TableName_Query *)notEqual:(NSString *)value caseSensitive:(BOOL)caseSensitive
-                 .CName (TableName_Query *)notEqual:(time_t)value
-      SUMMARY  : *g_typed_query_notEquals_summary
-      DESCR    : *g_typed_query_notEquals_descr
-      PARAMS:
-      - NAME   : value
-        TYPES  : [int64_t, float, double, NSString*, NSString*, time_t]
-        DESCR  : *g_typed_query_value_descr
-      - NAME   : caseSensitive
-        TYPES  : BOOL
-        DESCR  : *g_typed_query_parm_case_sensitive_descr
-      RETURN:
-        TYPES  : TableName_Query *
-        DESCR  : *g_typed_query_query_object_return_descr
-      EXAMPLES:
-      - DESCR  :
-        CODE   : ex_objc_typed_query_notEquals
-        
-  - g_typed_query_greaterThan_int:
-  - g_typed_query_greaterThan_float:
-  - g_typed_query_greaterThan_double:
-  - g_typed_query_greaterThan_date:
-      NAMES    : [ greater, greater, greater, greater ]
-      SIGNATURE: |
-                 .CName (TableName_Query *)greater:(int64_t)value
-                 .CName (TableName_Query *)greater:(float)value
-                 .CName (TableName_Query *)greater:(double)value
-                 .CName (TableName_Query *)greater:(time_t)value
-      SUMMARY  : *g_typed_query_greaterThan_summary
-      DESCR    : *g_typed_query_greaterThan_descr
-      PARAMS:
-      - NAME   : value
-        TYPES  : [int64_t, float, double, time_t]
-        DESCR  : *g_typed_query_value_descr
-      RETURN:
-        TYPES  : TableName_Query *
-        DESCR  : *g_typed_query_query_object_return_descr
-      EXAMPLES:
-      - DESCR  :
-        CODE   : ex_objc_typed_query_greaterThan
-        
-  - g_typed_query_greaterThanOrEqual_int:
-  - g_typed_query_greaterThanOrEqual_float:
-  - g_typed_query_greaterThanOrEqual_double:
-  - g_typed_query_greaterThanOrEqual_date:
-      NAMES    : [greaterEqual, greaterEqual, greaterEqual, greaterEqual]
-      SIGNATURE: |
-                 .CName (TableName_Query *)greaterEqual:(int64_t)value
-                 .CName (TableName_Query *)greaterEqual:(float)value
-                 .CName (TableName_Query *)greaterEqual:(double)value
-                 .CName (TableName_Query *)greaterEqual:(time_t)value
-      SUMMARY  : *g_typed_query_greaterThanOrEqual_summary
-      DESCR    : *g_typed_query_greaterThanOrEqual_descr
-      PARAMS:
-      - NAME   : value
-        TYPES  : [int64_t, float, double, time_t]
-        DESCR  : *g_typed_query_value_descr
-      RETURN:
-        TYPES  : TableName_Query *
-        DESCR  : *g_typed_query_query_object_return_descr
-      EXAMPLES:
-      - DESCR  :
-<<<<<<< HEAD
-        CODE   : ex_cpp_typed_query_greaterThanOrEqual
-
-  - g_typed_query_lessThan:
-=======
-        CODE   : ex_objc_typed_query_greaterThanOrEqual
-
-  - g_typed_query_lessThan_int:
-  - g_typed_query_lessThan_float:
-  - g_typed_query_lessThan_double:  
->>>>>>> 265d9e7e
-  - g_typed_query_lessThan_date:
-      NAMES    : [less, less, less, less]
-      SIGNATURE: |
-                 .CName (TableName_Query *)less:(int64_t)value
-                 .CName (TableName_Query *)less:(float)value
-                 .CName (TableName_Query *)less:(double)value
-                 .CName (TableName_Query *)less:(time_t)value
-      SUMMARY  : *g_typed_query_lessThan_summary
-      DESCR    : *g_typed_query_lessThan_descr
-      PARAMS:
-      - NAME   : value
-        TYPES  : [int64_t, float, double, time_t]
-        DESCR  : *g_typed_query_value_descr
-      RETURN:
-        TYPES  : TableName_Query *
-        DESCR  : *g_typed_query_query_object_return_descr
-      EXAMPLES:
-      - DESCR  :
-        CODE   : ex_objc_typed_query_lessThan
-        
-  - g_typed_query_lessThanOrEqual_int:
-  - g_typed_query_lessThanOrEqual_float:
-  - g_typed_query_lessThanOrEqual_double:
-  - g_typed_query_lessThanOrEqual_date:
-      NAMES    : [lessEqual, lessEqual, lessEqual, lessEqual]
-      SIGNATURE: |
-                 .CName (TableName_Query *)lessEqual:(int64_t)value
-                 .CName (TableName_Query *)lessEqual:(float)value
-                 .CName (TableName_Query *)lessEqual:(double)value
-                 .CName (TableName_Query *)lessEqual:(time_t)value
-      SUMMARY  : *g_typed_query_lessThanOrEqual_summary
-      DESCR    : *g_typed_query_lessThanOrEqual_descr
-      PARAMS:
-      - NAME   : value
-        TYPES  : [int64_t, float, double, time_t]
-        DESCR  : *g_typed_query_value_descr
-      RETURN:
-        TYPES  : TableName_Query *
-        DESCR  : *g_typed_query_query_object_return_descr
-      EXAMPLES:
-      - DESCR  :
-        CODE   : ex_objc_typed_query_lessThanOrEqual
-        
-  - g_typed_query_between_int:
-  - g_typed_query_between_float:
-  - g_typed_query_between_double:
-  - g_typed_query_between_date:
-      NAMES    : [between, between, between, between]
-      SIGNATURE: |
-                 .CName (TableName_Query *)between:(int64_t)from to:(int64_t)to
-                 .CName (TableName_Query *)between:(float)from to:(float)to
-                 .CName (TableName_Query *)between:(double)from to:(double)to
-                 .CName (TableName_Query *)between:(time_t)from to:(time_t)to
-      DESCR    : *g_typed_query_between_descr
-      SUMMARY  : *g_typed_query_between_summary
-      PARAMS:
-      - NAME   : from
-        TYPES  : [int64_t, float, double, time_t]
-        DESCR  : Lower bound of range.
-      - NAME   : to
-        TYPES  : [int64_t, time_t]
-        DESCR  : Upper bound of range.
-      RETURN:
-        TYPES  : TableName_Query *
-        DESCR  : *g_typed_query_query_object_return_descr
-      EXAMPLES:
-      - DESCR  :
-        CODE   : ex_objc_typed_query_between
-        
-  - g_typed_query_startsWith_binary:
-      TODO: soon
-  - g_typed_query_startsWith_string:
-      NAME     : beginsWith
-  - g_typed_query_startsWith_string_2:
-      NAME     : beginsWith
-      SIGNATURE: |
-                 .CName (TableName_Query *)beginsWith:(NSString *)value
-                 .CName (TableName_Query *)beginsWith:(NSString *)value caseSensitive:(BOOL)
-      DESCR    : *g_typed_query_startsWith_descr
-      SUMMARY  : *g_typed_query_startsWith_summary
-      PARAMS:
-      - NAME   : value
-        TYPES  : NSString*
-        DESCR  : *g_typed_query_value_descr
-      - NAME   : caseSensitive
-        TYPES  : BOOL
-        DESCR  : *g_typed_query_parm_case_sensitive_descr
-      RETURN:
-        TYPES  : TableName_Query *
-        DESCR  : *g_typed_query_query_object_return_descr
-      EXAMPLES:
-      - DESCR  :
-        CODE   : ex_objc_typed_query_startsWith
-        
-  - g_typed_query_endsWith_binary:
-      TODO: soon
-  - g_typed_query_endsWith_string:
-      NAME     : endsWith
-  - g_typed_query_endsWith_string_2:
-      NAME     : endsWith
-      SIGNATURE: |
-<<<<<<< HEAD
-                 .CName (TableName_Query *)endsWith:(NSString *)value
-                 .CName (TableName_Query *)endsWith:(NSString *)value caseSensitive:(BOOL)caseSensitive
-=======
-                 .CName (TableName_Query *)endsWith:(NSString *)value
-                 .CName (TableName_Query *)endsWith:(NSString *)value caseSensitive:(BOOL)
->>>>>>> 265d9e7e
-      DESCR    : *g_typed_query_endsWith_descr
-      SUMMARY  : *g_typed_query_endsWith_summary
-      PARAMS:
-      - NAME   : value
-        TYPES  : NSString*
-        DESCR  : *g_typed_query_value_descr
-      - NAME   : caseSensitive
-        TYPES  : BOOL
-        DESCR  : *g_typed_query_parm_case_sensitive_descr
-      RETURN:
-        TYPES  : TableName_Query *
-        DESCR  : *g_typed_query_query_object_return_descr
-      EXAMPLES:
-      - DESCR  :
-        CODE   : ex_objc_typed_query_endsWith
-        
-  - g_typed_query_contains_binary:
-      TODO: soon
-  - g_typed_query_contains_string:
-  - g_typed_query_contains_string_2:
-      NAMES    : [contains, contains]
-      SIGNATURE: |
-                 .CName (TableName_Query *)contains:(NSString *)value
-                 .CName (TableName_Query *)contains:(NSString *)value caseSensitive:(BOOL)
-      DESCR    : *g_typed_query_contains_descr
-      SUMMARY  : *g_typed_query_contains_summary
-      PARAMS:
-      - NAME   : value
-        TYPES  : NSString*
-        DESCR  : *g_typed_query_value_descr
-      - NAME   : caseSensitive
-        TYPES  : BOOL
-        DESCR  : *g_typed_query_parm_case_sensitive_descr
-      RETURN:
-        TYPES  : TableName_Query *
-        DESCR  : *g_typed_query_query_object_return_descr
-      EXAMPLES:
-      - DESCR  :
-<<<<<<< HEAD
-        CODE   : ex_cpp_typed_query_contains
-
-- Combiners:
-  METHODS:
-  - g_typed_query_group:
-      NAMES    : group
-      SIGNATURE: |
-                 (TableName_Query *)group
-=======
-        CODE   : ex_objc_typed_query_contains
-
-- Combiners:
-  METHODS:
-  - g_typed_query_group:
-      NAME     : group
-      SIGNATURE: (TableName_Query *)group
->>>>>>> 265d9e7e
-      DESCR    : *g_typed_query_group_descr
-      SUMMARY  : *g_typed_query_group_summary
-      RETURN:
-        TYPES  : TableName_Query *
-        DESCR  : *g_typed_query_query_object_return_descr
-      EXAMPLES:
-      - DESCR  :
-        CODE   : ex_objc_typed_query_group
-        
-  - g_typed_query_endGroup:
-<<<<<<< HEAD
-      NAMES    : endGroup
-      SIGNATURE: |
-                 (TableName_Query *)endgroup
-=======
-      NAME     : endGroup
-      SIGNATURE: (TableName_Query *)endgroup
->>>>>>> 265d9e7e
-      DESCR    : *g_typed_query_endGroup_descr
-      SUMMARY  : *g_typed_query_endGroup_summary
-      RETURN:
-        TYPES  : TableName_Query *
-        DESCR  : *g_typed_query_query_object_return_descr
-      EXAMPLES:
-      - DESCR  :
-        CODE   : ex_objc_typed_query_group
-
-  - g_typed_query_or:
-<<<<<<< HEAD
-      NAMES    : or
-      SIGNATURE: |
-                 (TableName_Query *)or
-=======
-      NAME     : or
-      SIGNATURE: (TableName_Query *)or
->>>>>>> 265d9e7e
-      DESCR    : *g_typed_query_or_descr
-      SUMMARY  : *g_typed_query_or_summary
-      RETURN:
-        TYPES  : TableName_Query *
-        DESCR  : *g_typed_query_query_object_return_descr
-      EXAMPLES:
-      - DESCR  :
-<<<<<<< HEAD
-        CODE   : ex_cpp_typed_query_or
-
-
-=======
-        CODE   : ex_objc_typed_query_or
-
-  - g_typed_query_subtable:
-      TODO: soon
-  - g_typed_query_endSubtable:
-      TODO: soon
-  
-
->>>>>>> 265d9e7e
-- Actions:
-  METHODS:
-  - g_typed_query_find_all_const:
-      IGNORE   : "const"
-  - g_typed_query_find_all:
-      TODO: soon - with start,end,limit
-  - g_typed_query_find_all_2:
-      NAME     : findAll
-      DESCR    : *g_typed_query_find_all_descr
-      SUMMARY  : *g_typed_query_find_all_summary
-      SIGNATURE: (TableName_View *)findAll
-      RETURN:
-        TYPES  : TableName_View *
-        DESCR  : &g_typed_query_view_return_descr
-                 >
-                 The query result is represented as a <code>TableName_View</code>. 
-                 Note that part of the class name, specifically <code>TableName</code>, 
-                 is replaced with the name of your specific table.
-      EXAMPLES:
-      - DESCR  :
-<<<<<<< HEAD
-        CODE   : ex_cpp_typed_query_findall
-  - g_typed_query_findNext:
-      NAMES    : findNext
-=======
-        CODE   : ex_objc_typed_query_findall
-        
-  - g_typed_query_find_next:
-      NAMES    : findNext
->>>>>>> 265d9e7e
-      SIGNATURE: |
-                 (size_t)findNext:(size_t)last
-      DESCR    : *g_typed_query_find_next_descr
-      SUMMARY  : *g_typed_query_find_next_summary
-      PARAMS:
-      - NAME   : last
-        TYPES  : size_t
-        DESCR  : *g_typed_query_find_next_parm_lastmatch_descr
-      RETURN:
-        TYPES  : size_t
-        DESCR  : *g_typed_query_find_next_return_descr
-      EXAMPLES:
-      - DESCR  :
-        CODE   : ex_objc_typed_query_find_next
-        
-  - g_typed_query_sum:
-      TODO: soon (+ start, end, limit)
-  - g_typed_query_sum_float:
-      TODO: soon (+ start, end, limit)
-  - g_typed_query_sum_double:
-      TODO: soon (+ start, end, limit)
-  - g_typed_query_sum_2:
-      NAME     : sum
-  - g_typed_query_sum_float_2:
-      NAME     : sum
-  - g_typed_query_sum_double_2:
-      NAME     : sum
-      DESCR    : *g_typed_query_sum_descr
-      SUMMARY  : *g_typed_query_sum_summary
-      SIGNATURE: |
-                 .CName (int64_t)sum
-                 .CName (double)sum
-      RETURN:
-        TYPES  : [int64_t, double, double]
-        DESCR  : >
-                 The sum of the values in the column <code>CName</code> (within the query result). 
-                 The return type is <code>double</code> in case the column is typed as 
-                 <code>float</code> or <code>double</code>.
-      EXAMPLES:
-      - DESCR  :
-        CODE   : ex_objc_typed_query_sum
-        
-  - g_typed_query_size:
-<<<<<<< HEAD
-      NAMES    : count
-      SIGNATURE: |
-                 (size_t)count
-=======
-      NAMES    : count
-      SIGNATURE: (size_t)count
->>>>>>> 265d9e7e
-      DESCR    : *g_typed_query_size_descr
-      SUMMARY  : *g_typed_query_size_summary
-      RETURN:
-        TYPES  : size_t
-        DESCR  : *g_typed_query_size_return1_descr
-      EXAMPLES:
-      - DESCR  :
-        CODE   : ex_objc_typed_query_size
-        
-  - g_typed_query_maximum:
-      TODO: soon (+ start, end, limit)
-  - g_typed_query_maximum_float:
-      TODO: soon (+ start, end, limit)
-  - g_typed_query_maximum_double:
-      TODO: soon (+ start, end, limit)
-  - g_typed_query_maximum_date:
-      TODO: soon (+ start, end, limit)
-  - g_typed_query_maximum_date:
-      TODO: soon
-  - g_typed_query_maximum_2:
-      NAME     : max
-  - g_typed_query_maximum_float_2:
-      NAME     : max
-  - g_typed_query_maximum_double_2:
-      NAME     : max
-      DESCR    : *g_typed_query_maximum_descr
-      SUMMARY  : *g_typed_query_maximum_summary
-      SIGNATURE: |
-<<<<<<< HEAD
-                 .CName (int64_t)max
-=======
-                 .CName (int64_t)max
-                 .CName (float)max
->>>>>>> 265d9e7e
-                 .CName (double)max
-      RETURN:
-        TYPES  : [int64_t, float, double]
-        DESCR  : The highest value in the column <code>CName</code>.
-      EXAMPLES:
-      - DESCR  :
-        CODE   : ex_objc_typed_query_maximum
- 
-  - g_typed_query_minimum:
-      TODO: soon (+ start, end, limit)
-  - g_typed_query_minimum_float:
-      TODO: soon (+ start, end, limit)
-  - g_typed_query_minimum_double:
-      TODO: soon (+ start, end, limit)
-  - g_typed_query_minimum_date:
-      TODO: soon (+ start, end, limit)
-  - g_typed_query_minimum_date:
-      TODO: soon
-  - g_typed_query_minimum_2:
-      NAME     : min
-  - g_typed_query_minimum_float_2:
-      NAME     : min
-  - g_typed_query_minimum_double_2:
-      NAME     : min
-      DESCR    : *g_typed_query_minimum_descr
-      SUMMARY  : *g_typed_query_minimum_summary
-      SIGNATURE: |
-<<<<<<< HEAD
-                 .CName (int64_t)min
-=======
-                 .CName (int64_t)min
-                 .CName (float)min
->>>>>>> 265d9e7e
-                 .CName (double)min
-      RETURN:
-        TYPES  : [int64_t, float, double]
-        DESCR  : The lowest value in the column <code>CName</code>.
-      EXAMPLES:
-      - DESCR  :
-        CODE   : ex_objc_typed_query_manimum
-        
-  - g_typed_query_average:
-      TODO: soon (+ start, end, limit)
-  - g_typed_query_average_float:
-      TODO: soon (+ start, end, limit)
-  - g_typed_query_average_double:
-      TODO: soon (+ start, end, limit)
-  - g_typed_query_average_2:
-      NAME     : avg
-  - g_typed_query_average_float_2:
-      NAME     : avg
-  - g_typed_query_average_double_2:
-      NAME     : avg
-      SUMMARY  : *g_typed_query_average_summary
-      DESCR    : *g_typed_query_average_descr
-<<<<<<< HEAD
-      CONST    : true
-      SIGNATURE: |
-                 .CName (int64_t)avg
-                 .CName (double)avg
-=======
-      SIGNATURE: .CName (double)avg
->>>>>>> 265d9e7e
-      RETURN:
-        TYPES  : double
-        DESCR  : The average of all values in the column <code>CName</code>.
-      EXAMPLES:
-      - DESCR  :
-        CODE   : ex_objc_typed_query_average
-        
-  - g_typed_query_remove:
-      NAMES    : remove
-      SIGNATURE: |
-                 (size_t)remove
-      DESCR    : *g_typed_query_remove_descr
-      SUMMARY  : *g_typed_query_remove_summary
-      RETURN:
-        TYPES  : size_t
-        DESCR  : The number of rows removed.
-      EXAMPLES:
-      - DESCR  :
-        CODE   : ex_objc_typed_query_remove
+#
+# Obj-C reference documentation for Query class
+#
+
+# NOTIMPLEMENTED accessors for Binaray, Subtable
+# INCONSISTENCY greater vs greaterThan
+# UNCLEAR group description, findNext: the parameter name "last" was slightly confusing in same context as "next" as it was really the "stopAt" row.
+# TODO: describe which column-types the methods can be used on.
+
+ID         : class_typed_query
+TITLE      : Query (typed)
+SUMMARY    : *g_typed_query_intro_summary
+DESCR      : *g_typed_query_intro_descr
+SEE        :
+EXAMPLES:
+- DESCR    :
+  CODE     : ex_objc_typed_query_intro
+IGNORE     : []
+
+CATEGORIES :
+- Conditions:
+  METHODS:
+  - g_typed_query_equals_binary:
+      TODO: soon
+  - g_typed_query_equals_bool:
+  - g_typed_query_equals_int:
+  - g_typed_query_equals_float:
+  - g_typed_query_equals_double:
+  - g_typed_query_equals_string:
+  - g_typed_query_equals_string_2:
+  - g_typed_query_equals_date:
+      TITLE    : equal
+      NAMES    : [equal, equal, equal, equal, equal, equal, equal]
+      SIGNATURE: |
+                 .CName (TableName_Query *)equal:(BOOL)value
+                 .CName (TableName_Query *)equal:(int64_t)value
+                 .CName (TableName_Query *)equal:(float)value
+                 .CName (TableName_Query *)equal:(double)value
+                 .CName (TableName_Query *)equal:(NSString *)value
+                 .CName (TableName_Query *)equal:(NSString *)value caseSensitive:(BOOL)caseSensitive
+                 .CName (TableName_Query *)equal:(time_t)value
+      SUMMARY  : *g_typed_query_equals_summary
+      DESCR    : *g_typed_query_equals_descr
+      PARAMS:
+      - NAME   : value
+        TYPES  : [BOOL, int64_t, float, double, NSString*, NSString*, time_t]
+        DESCR  : *g_typed_query_value_descr
+      - NAME   : caseSensitive
+        TYPES  : BOOL
+        DESCR  : *g_typed_query_parm_case_sensitive_descr
+      RETURN:
+        TYPES  : TableName_Query *
+        TYPES  : TableName_Query *
+        DESCR  : &g_typed_query_case_sensitive_descr_objc
+                 >
+                 The class of the returned object is defined by a macro.
+                 The first part of the class name, specifically <code>TableName</code>, 
+                 is replaced with the name of your typed table. 
+      EXAMPLES:
+      - DESCR  :
+        CODE   : ex_objc_typed_query_equals
+
+  - g_typed_query_notEquals_bool:
+       TODO: soon
+  - g_typed_query_notEquals_binary:
+       TODO: soon
+  - g_typed_query_notEquals_int:
+  - g_typed_query_notEquals_float:
+  - g_typed_query_notEquals_double:
+  - g_typed_query_notEquals_string:
+  - g_typed_query_notEquals_string_2:
+  - g_typed_query_notEquals_date:
+      NAMES    : [ notEqual, notEqual, notEqual, notEqual, notEqual, notEqual]
+      SIGNATURE: |
+                 .CName (TableName_Query *)notEqual:(int64_t)value
+                 .CName (TableName_Query *)notEqual:(float)value
+                 .CName (TableName_Query *)notEqual:(double)value
+                 .CName (TableName_Query *)notEqual:(NSString *)value
+                 .CName (TableName_Query *)notEqual:(NSString *)value caseSensitive:(BOOL)caseSensitive
+                 .CName (TableName_Query *)notEqual:(time_t)value
+      SUMMARY  : *g_typed_query_notEquals_summary
+      DESCR    : *g_typed_query_notEquals_descr
+      PARAMS:
+      - NAME   : value
+        TYPES  : [int64_t, float, double, NSString*, NSString*, time_t]
+        DESCR  : *g_typed_query_value_descr
+      - NAME   : caseSensitive
+        TYPES  : BOOL
+        DESCR  : *g_typed_query_parm_case_sensitive_descr
+      RETURN:
+        TYPES  : TableName_Query *
+        DESCR  : *g_typed_query_query_object_return_descr
+      EXAMPLES:
+      - DESCR  :
+        CODE   : ex_objc_typed_query_notEquals
+        
+  - g_typed_query_greaterThan_int:
+  - g_typed_query_greaterThan_float:
+  - g_typed_query_greaterThan_double:
+  - g_typed_query_greaterThan_date:
+      NAMES    : [ greater, greater, greater, greater ]
+      SIGNATURE: |
+                 .CName (TableName_Query *)greater:(int64_t)value
+                 .CName (TableName_Query *)greater:(float)value
+                 .CName (TableName_Query *)greater:(double)value
+                 .CName (TableName_Query *)greater:(time_t)value
+      SUMMARY  : *g_typed_query_greaterThan_summary
+      DESCR    : *g_typed_query_greaterThan_descr
+      PARAMS:
+      - NAME   : value
+        TYPES  : [int64_t, float, double, time_t]
+        DESCR  : *g_typed_query_value_descr
+      RETURN:
+        TYPES  : TableName_Query *
+        DESCR  : *g_typed_query_query_object_return_descr
+      EXAMPLES:
+      - DESCR  :
+        CODE   : ex_objc_typed_query_greaterThan
+        
+  - g_typed_query_greaterThanOrEqual_int:
+  - g_typed_query_greaterThanOrEqual_float:
+  - g_typed_query_greaterThanOrEqual_double:
+  - g_typed_query_greaterThanOrEqual_date:
+      NAMES    : [greaterEqual, greaterEqual, greaterEqual, greaterEqual]
+      SIGNATURE: |
+                 .CName (TableName_Query *)greaterEqual:(int64_t)value
+                 .CName (TableName_Query *)greaterEqual:(float)value
+                 .CName (TableName_Query *)greaterEqual:(double)value
+                 .CName (TableName_Query *)greaterEqual:(time_t)value
+      SUMMARY  : *g_typed_query_greaterThanOrEqual_summary
+      DESCR    : *g_typed_query_greaterThanOrEqual_descr
+      PARAMS:
+      - NAME   : value
+        TYPES  : [int64_t, float, double, time_t]
+        DESCR  : *g_typed_query_value_descr
+      RETURN:
+        TYPES  : TableName_Query *
+        DESCR  : *g_typed_query_query_object_return_descr
+      EXAMPLES:
+      - DESCR  :
+        CODE   : ex_objc_typed_query_greaterThanOrEqual
+
+  - g_typed_query_lessThan_int:
+  - g_typed_query_lessThan_float:
+  - g_typed_query_lessThan_double:
+  - g_typed_query_lessThan_date:
+      NAMES    : [less, less, less, less]
+      SIGNATURE: |
+                 .CName (TableName_Query *)less:(int64_t)value
+                 .CName (TableName_Query *)less:(float)value
+                 .CName (TableName_Query *)less:(double)value
+                 .CName (TableName_Query *)less:(time_t)value
+      SUMMARY  : *g_typed_query_lessThan_summary
+      DESCR    : *g_typed_query_lessThan_descr
+      PARAMS:
+      - NAME   : value
+        TYPES  : [int64_t, float, double, time_t]
+        DESCR  : *g_typed_query_value_descr
+      RETURN:
+        TYPES  : TableName_Query *
+        DESCR  : *g_typed_query_query_object_return_descr
+      EXAMPLES:
+      - DESCR  :
+        CODE   : ex_objc_typed_query_lessThan
+        
+  - g_typed_query_lessThanOrEqual_int:
+  - g_typed_query_lessThanOrEqual_float:
+  - g_typed_query_lessThanOrEqual_double:
+  - g_typed_query_lessThanOrEqual_date:
+      NAMES    : [lessEqual, lessEqual, lessEqual, lessEqual]
+      SIGNATURE: |
+                 .CName (TableName_Query *)lessEqual:(int64_t)value
+                 .CName (TableName_Query *)lessEqual:(float)value
+                 .CName (TableName_Query *)lessEqual:(double)value
+                 .CName (TableName_Query *)lessEqual:(time_t)value
+      SUMMARY  : *g_typed_query_lessThanOrEqual_summary
+      DESCR    : *g_typed_query_lessThanOrEqual_descr
+      PARAMS:
+      - NAME   : value
+        TYPES  : [int64_t, float, double, time_t]
+        DESCR  : *g_typed_query_value_descr
+      RETURN:
+        TYPES  : TableName_Query *
+        DESCR  : *g_typed_query_query_object_return_descr
+      EXAMPLES:
+      - DESCR  :
+        CODE   : ex_objc_typed_query_lessThanOrEqual
+        
+  - g_typed_query_between_int:
+  - g_typed_query_between_float:
+  - g_typed_query_between_double:
+  - g_typed_query_between_date:
+      NAMES    : [between, between, between, between]
+      SIGNATURE: |
+                 .CName (TableName_Query *)between:(int64_t)from to:(int64_t)to
+                 .CName (TableName_Query *)between:(float)from to:(float)to
+                 .CName (TableName_Query *)between:(double)from to:(double)to
+                 .CName (TableName_Query *)between:(time_t)from to:(time_t)to
+      DESCR    : *g_typed_query_between_descr
+      SUMMARY  : *g_typed_query_between_summary
+      PARAMS:
+      - NAME   : from
+        TYPES  : [int64_t, float, double, time_t]
+        DESCR  : Lower bound of range.
+      - NAME   : to
+        TYPES  : [int64_t, time_t]
+        DESCR  : Upper bound of range.
+      RETURN:
+        TYPES  : TableName_Query *
+        DESCR  : *g_typed_query_query_object_return_descr
+      EXAMPLES:
+      - DESCR  :
+        CODE   : ex_objc_typed_query_between
+        
+  - g_typed_query_startsWith_binary:
+      TODO: soon
+  - g_typed_query_startsWith_string:
+      NAME     : beginsWith
+  - g_typed_query_startsWith_string_2:
+      NAME     : beginsWith
+      SIGNATURE: |
+                 .CName (TableName_Query *)beginsWith:(NSString *)value
+                 .CName (TableName_Query *)beginsWith:(NSString *)value caseSensitive:(BOOL)
+      DESCR    : *g_typed_query_startsWith_descr
+      SUMMARY  : *g_typed_query_startsWith_summary
+      PARAMS:
+      - NAME   : value
+        TYPES  : NSString*
+        DESCR  : *g_typed_query_value_descr
+      - NAME   : caseSensitive
+        TYPES  : BOOL
+        DESCR  : *g_typed_query_parm_case_sensitive_descr
+      RETURN:
+        TYPES  : TableName_Query *
+        DESCR  : *g_typed_query_query_object_return_descr
+      EXAMPLES:
+      - DESCR  :
+        CODE   : ex_objc_typed_query_startsWith
+        
+  - g_typed_query_endsWith_binary:
+      TODO: soon
+  - g_typed_query_endsWith_string:
+      NAME     : endsWith
+  - g_typed_query_endsWith_string_2:
+      NAME     : endsWith
+      SIGNATURE: |
+                 .CName (TableName_Query *)endsWith:(NSString *)value
+                 .CName (TableName_Query *)endsWith:(NSString *)value caseSensitive:(BOOL)caseSensitive
+      DESCR    : *g_typed_query_endsWith_descr
+      SUMMARY  : *g_typed_query_endsWith_summary
+      PARAMS:
+      - NAME   : value
+        TYPES  : NSString*
+        DESCR  : *g_typed_query_value_descr
+      - NAME   : caseSensitive
+        TYPES  : BOOL
+        DESCR  : *g_typed_query_parm_case_sensitive_descr
+      RETURN:
+        TYPES  : TableName_Query *
+        DESCR  : *g_typed_query_query_object_return_descr
+      EXAMPLES:
+      - DESCR  :
+        CODE   : ex_objc_typed_query_endsWith
+        
+  - g_typed_query_contains_binary:
+      TODO: soon
+  - g_typed_query_contains_string:
+  - g_typed_query_contains_string_2:
+      NAMES    : [contains, contains]
+      SIGNATURE: |
+                 .CName (TableName_Query *)contains:(NSString *)value
+                 .CName (TableName_Query *)contains:(NSString *)value caseSensitive:(BOOL)
+      DESCR    : *g_typed_query_contains_descr
+      SUMMARY  : *g_typed_query_contains_summary
+      PARAMS:
+      - NAME   : value
+        TYPES  : NSString*
+        DESCR  : *g_typed_query_value_descr
+      - NAME   : caseSensitive
+        TYPES  : BOOL
+        DESCR  : *g_typed_query_parm_case_sensitive_descr
+      RETURN:
+        TYPES  : TableName_Query *
+        DESCR  : *g_typed_query_query_object_return_descr
+      EXAMPLES:
+      - DESCR  :
+        CODE   : ex_objc_typed_query_contains
+
+- Combiners:
+  METHODS:
+  - g_typed_query_group:
+      NAME     : group
+      SIGNATURE: (TableName_Query *)group
+      DESCR    : *g_typed_query_group_descr
+      SUMMARY  : *g_typed_query_group_summary
+      RETURN:
+        TYPES  : TableName_Query *
+        DESCR  : *g_typed_query_query_object_return_descr
+      EXAMPLES:
+      - DESCR  :
+        CODE   : ex_objc_typed_query_group
+        
+  - g_typed_query_endGroup:
+      NAME     : endGroup
+      SIGNATURE: (TableName_Query *)endgroup
+      DESCR    : *g_typed_query_endGroup_descr
+      SUMMARY  : *g_typed_query_endGroup_summary
+      RETURN:
+        TYPES  : TableName_Query *
+        DESCR  : *g_typed_query_query_object_return_descr
+      EXAMPLES:
+      - DESCR  :
+        CODE   : ex_objc_typed_query_group
+
+  - g_typed_query_or:
+      NAME     : or
+      SIGNATURE: (TableName_Query *)or
+      DESCR    : *g_typed_query_or_descr
+      SUMMARY  : *g_typed_query_or_summary
+      RETURN:
+        TYPES  : TableName_Query *
+        DESCR  : *g_typed_query_query_object_return_descr
+      EXAMPLES:
+      - DESCR  :
+        CODE   : ex_objc_typed_query_or
+
+  - g_typed_query_subtable:
+      TODO: soon
+  - g_typed_query_endSubtable:
+      TODO: soon
+  
+- Actions:
+  METHODS:
+  - g_typed_query_find_all_const:
+      IGNORE   : "const"
+  - g_typed_query_find_all:
+      TODO: soon - with start,end,limit
+  - g_typed_query_find_all_2:
+      NAME     : findAll
+      DESCR    : *g_typed_query_find_all_descr
+      SUMMARY  : *g_typed_query_find_all_summary
+      SIGNATURE: (TableName_View *)findAll
+      RETURN:
+        TYPES  : TableName_View *
+        DESCR  : &g_typed_query_view_return_descr
+                 >
+                 The query result is represented as a <code>TableName_View</code>. 
+                 Note that part of the class name, specifically <code>TableName</code>, 
+                 is replaced with the name of your specific table.
+      EXAMPLES:
+      - DESCR  :
+        CODE   : ex_objc_typed_query_findall
+        
+  - g_typed_query_find_next:
+      NAMES    : findNext
+      SIGNATURE: |
+                 (size_t)findNext:(size_t)last
+      DESCR    : *g_typed_query_find_next_descr
+      SUMMARY  : *g_typed_query_find_next_summary
+      PARAMS:
+      - NAME   : last
+        TYPES  : size_t
+        DESCR  : *g_typed_query_find_next_parm_lastmatch_descr
+      RETURN:
+        TYPES  : size_t
+        DESCR  : *g_typed_query_find_next_return_descr
+      EXAMPLES:
+      - DESCR  :
+        CODE   : ex_objc_typed_query_find_next
+        
+  - g_typed_query_sum:
+      TODO: soon (+ start, end, limit)
+  - g_typed_query_sum_float:
+      TODO: soon (+ start, end, limit)
+  - g_typed_query_sum_double:
+      TODO: soon (+ start, end, limit)
+  - g_typed_query_sum_2:
+      NAME     : sum
+  - g_typed_query_sum_float_2:
+      NAME     : sum
+  - g_typed_query_sum_double_2:
+      NAME     : sum
+      DESCR    : *g_typed_query_sum_descr
+      SUMMARY  : *g_typed_query_sum_summary
+      SIGNATURE: |
+                 .CName (int64_t)sum
+                 .CName (double)sum
+      RETURN:
+        TYPES  : [int64_t, double, double]
+        DESCR  : >
+                 The sum of the values in the column <code>CName</code> (within the query result). 
+                 The return type is <code>double</code> in case the column is typed as 
+                 <code>float</code> or <code>double</code>.
+      EXAMPLES:
+      - DESCR  :
+        CODE   : ex_objc_typed_query_sum
+        
+  - g_typed_query_size:
+      NAMES    : count
+      SIGNATURE: (size_t)count
+      DESCR    : *g_typed_query_size_descr
+      SUMMARY  : *g_typed_query_size_summary
+      RETURN:
+        TYPES  : size_t
+        DESCR  : *g_typed_query_size_return1_descr
+      EXAMPLES:
+      - DESCR  :
+        CODE   : ex_objc_typed_query_size
+        
+  - g_typed_query_maximum:
+      TODO: soon (+ start, end, limit)
+  - g_typed_query_maximum_float:
+      TODO: soon (+ start, end, limit)
+  - g_typed_query_maximum_double:
+      TODO: soon (+ start, end, limit)
+  - g_typed_query_maximum_date:
+      TODO: soon (+ start, end, limit)
+  - g_typed_query_maximum_date:
+      TODO: soon
+  - g_typed_query_maximum_2:
+      NAME     : max
+  - g_typed_query_maximum_float_2:
+      NAME     : max
+  - g_typed_query_maximum_double_2:
+      NAME     : max
+      DESCR    : *g_typed_query_maximum_descr
+      SUMMARY  : *g_typed_query_maximum_summary
+      SIGNATURE: |
+                 .CName (int64_t)max
+                 .CName (float)max
+                 .CName (double)max
+      RETURN:
+        TYPES  : [int64_t, float, double]
+        DESCR  : The highest value in the column <code>CName</code>.
+      EXAMPLES:
+      - DESCR  :
+        CODE   : ex_objc_typed_query_maximum
+ 
+  - g_typed_query_minimum:
+      TODO: soon (+ start, end, limit)
+  - g_typed_query_minimum_float:
+      TODO: soon (+ start, end, limit)
+  - g_typed_query_minimum_double:
+      TODO: soon (+ start, end, limit)
+  - g_typed_query_minimum_date:
+      TODO: soon (+ start, end, limit)
+  - g_typed_query_minimum_date:
+      TODO: soon
+  - g_typed_query_minimum_2:
+      NAME     : min
+  - g_typed_query_minimum_float_2:
+      NAME     : min
+  - g_typed_query_minimum_double_2:
+      NAME     : min
+      DESCR    : *g_typed_query_minimum_descr
+      SUMMARY  : *g_typed_query_minimum_summary
+      SIGNATURE: |
+                 .CName (int64_t)min
+                 .CName (float)min
+                 .CName (double)min
+      RETURN:
+        TYPES  : [int64_t, float, double]
+        DESCR  : The lowest value in the column <code>CName</code>.
+      EXAMPLES:
+      - DESCR  :
+        CODE   : ex_objc_typed_query_manimum
+        
+  - g_typed_query_average:
+      TODO: soon (+ start, end, limit)
+  - g_typed_query_average_float:
+      TODO: soon (+ start, end, limit)
+  - g_typed_query_average_double:
+      TODO: soon (+ start, end, limit)
+  - g_typed_query_average_2:
+      NAME     : avg
+  - g_typed_query_average_float_2:
+      NAME     : avg
+  - g_typed_query_average_double_2:
+      NAME     : avg
+      SUMMARY  : *g_typed_query_average_summary
+      DESCR    : *g_typed_query_average_descr
+      SIGNATURE: .CName (double)avg
+      RETURN:
+        TYPES  : double
+        DESCR  : The average of all values in the column <code>CName</code>.
+      EXAMPLES:
+      - DESCR  :
+        CODE   : ex_objc_typed_query_average
+        
+  - g_typed_query_remove:
+      NAMES    : remove
+      SIGNATURE: |
+                 (size_t)remove
+      DESCR    : *g_typed_query_remove_descr
+      SUMMARY  : *g_typed_query_remove_summary
+      RETURN:
+        TYPES  : size_t
+        DESCR  : The number of rows removed.
+      EXAMPLES:
+      - DESCR  :
+        CODE   : ex_objc_typed_query_remove