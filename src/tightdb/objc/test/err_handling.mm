


//
//  err_handling.m
//  TightDB
//
// Demo code for short tutorial using Objective-C interface
//


#import <SenTestingKit/SenTestingKit.h>

#import <tightdb/objc/Tightdb.h>
#import <tightdb/objc/group.h>

#include <tightdb/binary_data.hpp>
#include <tightdb/table.hpp>
#import <tightdb/objc/TDBTable_noinst.h>

TIGHTDB_TABLE_DEF_3(PeopleErrTable,
                    Name,  String,
                    Age,   Int,
                    Hired, Bool)

TIGHTDB_TABLE_IMPL_3(PeopleErrTable,
                     Name,  String,
                     Age,   Int,
                     Hired, Bool)

TIGHTDB_TABLE_1(TestQueryErrSub,
                Age,  Int)

TIGHTDB_TABLE_9(TestQueryErrAllTypes,
                BoolCol,   Bool,
                IntCol,    Int,
                FloatCol,  Float,
                DoubleCol, Double,
                StringCol, String,
                BinaryCol, Binary,
                DateCol,   Date,
                TableCol,  TestQueryErrSub,
                MixedCol,  Mixed)



@interface MACTestErrHandling: SenTestCase
@end
@implementation MACTestErrHandling





- (void)testErrHandling
{
    NSError* error = nil;

    //------------------------------------------------------
    NSLog(@"--- Creating tables ---");
    //------------------------------------------------------

    TDBTransaction* transaction = [TDBTransaction group];
    // Create new table in group
    PeopleErrTable* people = [transaction createTableWithName:@"employees" asTableClass:[PeopleErrTable class]];

    // No longer supports errors, the tes may be redundant
    // Add some rows

    [people addName:@"John" Age:20 Hired:YES];
    [people addName:@"Mary" Age:21 Hired:NO];
    [people addName:@"Lars" Age:21 Hired:YES];
    [people addName:@"Phil" Age:43 Hired:NO];
    [people addName:@"Anni" Age:54 Hired:YES];



    // Insert at specific position
    [people insertEmptyRowAtIndex:2 Name:@"Frank" Age:34 Hired:YES];

    // Getting the size of the table
    NSLog(@"PeopleErrTable Size: %lu - is %@.    [6 - not empty]", [people rowCount],
        people.rowCount == 0 ? @"empty" : @"not empty");

    NSFileManager* fm = [NSFileManager defaultManager];

    // Write the group to disk
    [fm removeItemAtPath:@"peopleErr.tightdb" error:NULL];
    error = nil;
    if (![transaction writeContextToFile:@"peopleErr.tightdb" error:&error]) {
        NSLog(@"%@", [error localizedDescription]);
        STFail(@"No error expected");
    }

    //------------------------------------------------------
    NSLog(@"--- Changing permissions ---");
    //------------------------------------------------------

    NSMutableDictionary* attributes = [NSMutableDictionary dictionaryWithCapacity:1];
    [attributes setValue:[NSNumber numberWithShort:0444] forKey:NSFilePosixPermissions];

    error = nil;
    [fm setAttributes:attributes ofItemAtPath:@"peopleErr.tightdb" error:&error];
    if (error) {
        STFail(@"Failed to set readonly attributes");
    }

    //------------------------------------------------------
    NSLog(@"--- Reopen and manipulate ---");
    //------------------------------------------------------

    // Load a group from disk (and try to update, even though it is readonly)
    error = nil;
    TDBTransaction* fromDisk = [TDBTransaction groupWithFile:@"peopleErr.tightdb" error:&error];
    if (error) {
        NSLog(@"%@", [error localizedDescription]);
    }
    else {
        // This is no longer an error, becuase read/write mode is no longer required per default.
        // STFail(@"Since file cannot be opened, we should have gotten an error here.");
    }

    //------------------------------------------------------
    NSLog(@"--- Make normal again ---");
    //------------------------------------------------------

    [attributes setValue:[NSNumber numberWithShort:0644] forKey:NSFilePosixPermissions];

    error = nil;
    [fm setAttributes:attributes ofItemAtPath:@"peopleErr.tightdb" error:&error];
    if (error) {
        STFail(@"Failed to set readonly attributes");
    }

    error = nil;
    fromDisk = [TDBTransaction groupWithFile:@"peopleErr.tightdb" error:&error];
    if (error) {
        NSLog(@"%@", [error localizedDescription]);
        STFail(@"File should have been possible to open");
    }

    PeopleErrTable* diskTable = [fromDisk getTableWithName:@"employees" asTableClass:[PeopleErrTable class]];

    // Fake readonly.
    [((TDBTable*)diskTable) setReadOnly:true];

    NSLog(@"Disktable size: %zu", [diskTable rowCount]);

    /* No longer support for errors here
    error = nil;
    if (![diskTable addName:@"Anni" Age:54 Hired:YES error:&error]) {
        NSLog(@"%@", [error localizedDescription]);
    } else {
        STFail(@"addName to readonly should have failed.");
    }*/

    NSLog(@"Disktable size: %zu", [diskTable rowCount]);
}




-(void)testErrorInsert
{

    NSError* error;

    // Create table with all column types
    TDBTable* table = [[TDBTable alloc] init];
    TDBDescriptor* desc = [table descriptor];
    if (![desc addColumnWithName:@"int" andType:TDBIntType error:&error]) {
        NSLog(@"%@", [error localizedDescription]);
        STFail(@"addColumn failed.");
    }
    if (![desc addColumnWithName:@"bool" andType:TDBBoolType error:&error]) {
        NSLog(@"%@", [error localizedDescription]);
        STFail(@"addColumn failed.");
    }

    if (![desc addColumnWithName:@"date" andType:TDBDateType error:&error]) {
        NSLog(@"%@", [error localizedDescription]);
        STFail(@"addColumn failed.");
    }
    if (![desc addColumnWithName:@"string" andType:TDBStringType error:&error]) {
        NSLog(@"%@", [error localizedDescription]);
        STFail(@"addColumn failed.");
    }
    if (![desc addColumnWithName:@"string_long" andType:TDBStringType error:&error]) {
        NSLog(@"%@", [error localizedDescription]);
        STFail(@"addColumn failed.");
    }
    if (![desc addColumnWithName:@"string_enum" andType:TDBStringType error:&error]) {
        NSLog(@"%@", [error localizedDescription]);
        STFail(@"addColumn failed.");
    }
    if (![desc addColumnWithName:@"binary" andType:TDBBinaryType error:&error]) {
        NSLog(@"%@", [error localizedDescription]);
        STFail(@"addColumn failed.");
    }
    if (![desc addColumnWithName:@"mixed" andType:TDBMixedType error:&error]) {
        NSLog(@"%@", [error localizedDescription]);
        STFail(@"addColumn failed.");
    }
    TDBDescriptor* subdesc;
    if (!(subdesc = [desc addColumnTable:@"tables" error:&error])) {
        NSLog(@"%@", [error localizedDescription]);
        STFail(@"addColumn failed.");
    }
    if (![subdesc addColumnWithName:@"sub_first" andType:TDBIntType error:&error]) {
        NSLog(@"%@", [error localizedDescription]);
        STFail(@"addColumn failed.");
    }
    if (![subdesc addColumnWithName:@"sub_second" andType:TDBStringType error:&error]) {
        NSLog(@"%@", [error localizedDescription]);
        STFail(@"addColumn failed.");
    }

    // Add some rows
    for (size_t i = 0; i < 15; ++i) {
        if (![table TDB_insertInt:0 ndx:i value:i ]) {
           // NSLog(@"%@", [error localizedDescription]);
            STFail(@"Insert failed.");
        }
        if (![table TDB_insertBool:1 ndx:i value:(i % 2 ? YES : NO)  ]) {
            NSLog(@"%@", [error localizedDescription]);
            STFail(@"Insert failed.");
        }
        if (![table TDB_insertDate:2 ndx:i value:[NSDate date] ]) {
            NSLog(@"%@", [error localizedDescription]);
            STFail(@"Insert failed.");
        }
        if (![table TDB_insertString:3 ndx:i value:[NSString stringWithFormat:@"string %zu", i] ]) {
            NSLog(@"%@", [error localizedDescription]);
            STFail(@"Insert failed.");
        }
        if (![table TDB_insertString:4 ndx:i value:@" Very long string.............."  ]) {
            NSLog(@"%@", [error localizedDescription]);
            STFail(@"Insert failed.");
        }

        switch (i % 3) {
            case 0:
                if (![table TDB_insertString:5 ndx:i value:@"test1" ]) {
                    NSLog(@"%@", [error localizedDescription]);
                    STFail(@"Insert failed.");
                }
                break;
            case 1:
                if (![table TDB_insertString:5 ndx:i value:@"test2" ]) {
                    NSLog(@"%@", [error localizedDescription]);
                    STFail(@"Insert failed.");
                }
                break;
            case 2:
                if (![table TDB_insertString:5 ndx:i value:@"test3" ]) {
                    NSLog(@"%@", [error localizedDescription]);
                    STFail(@"Insert failed.");
                }
                break;
        }

        if (![table TDB_insertBinary:6 ndx:i data:"binary" size:7 ]) {
            NSLog(@"%@", [error localizedDescription]);
            STFail(@"Insert failed.");
        }
        switch (i % 3) {
            case 0:
<<<<<<< HEAD
                if (![table TDBInsertMixed:7 ndx:i value:[NSNumber numberWithBool:NO] ]) {
=======
                if (![table TDB_insertMixed:7 ndx:i value:[TDBMixed mixedWithBool:NO] ]) {
>>>>>>> 2d1f470d
                    NSLog(@"%@", [error localizedDescription]);
                    STFail(@"Insert failed.");
                }
                break;
            case 1:
<<<<<<< HEAD
                if (![table TDBInsertMixed:7 ndx:i value:[NSNumber numberWithLongLong:i] ]) {
=======
                if (![table TDB_insertMixed:7 ndx:i value:[TDBMixed mixedWithInt64:i] ]) {
>>>>>>> 2d1f470d
                    NSLog(@"%@", [error localizedDescription]);
                    STFail(@"Insert failed.");
                }
                break;
            case 2:
<<<<<<< HEAD
                if (![table TDBInsertMixed:7 ndx:i value:[NSString stringWithUTF8String:"string"] ]) {
=======
                if (![table TDB_insertMixed:7 ndx:i value:[TDBMixed mixedWithString:@"string"] ]) {
>>>>>>> 2d1f470d
                    NSLog(@"%@", [error localizedDescription]);
                    STFail(@"Insert failed.");
                }
                break;
        }
        if (![table TDB_insertSubtable:8 ndx:i ]) {
            NSLog(@"%@", [error localizedDescription]);
            STFail(@"Insert failed.");
        }

        if (![table TDB_insertDone ]) {
            NSLog(@"%@", [error localizedDescription]);
            STFail(@"InsertDone failed.");
        }

        // Add sub-tables
        if (i == 2) {
            TDBTable* subtable = [table TDB_tableInColumnWithIndex:8 atRowIndex:i];
            if (![subtable TDB_insertInt:0 ndx:0 value:42 ]) {
                NSLog(@"%@", [error localizedDescription]);
                STFail(@"Insert failed.");
            }
            if (![subtable TDB_insertString:1 ndx:0 value:@"meaning" ]) {
                NSLog(@"%@", [error localizedDescription]);
                STFail(@"Insert failed.");
            }
            if (![subtable TDB_insertDone ]) {
                NSLog(@"%@", [error localizedDescription]);
                STFail(@"InsertDone failed.");
            }
        }


    }

    // We also want a ColumnStringEnum
    if (![table optimize]) {
        NSLog(@"%@", [error localizedDescription]);
        STFail(@"Insert failed.");
    }

    // Test Deletes
    if (![table removeRowAtIndex:14 ]) {
        NSLog(@"%@", [error localizedDescription]);
        STFail(@"Remove failed.");
    }
    if (![table removeRowAtIndex:0 ]) {
        NSLog(@"%@", [error localizedDescription]);
        STFail(@"Remove failed.");
    }
    if (![table removeRowAtIndex:5 ]) {
        NSLog(@"%@", [error localizedDescription]);
        STFail(@"Remove failed.");
    }

    STAssertEquals([table rowCount], (size_t)12, @"Size should have been 12");

    // Test Clear
    if (![table removeAllRows]) {
        STFail(@"Clear failed.");
    }
    STAssertEquals([table rowCount], (size_t)0, @"Size should have been zero");

}


- (void)testQueryErrHandling
{
    TestQueryErrAllTypes* table = [[TestQueryErrAllTypes alloc] init];
    NSLog(@"Table: %@", table);
    STAssertNotNil(table, @"Table is nil");

    const char bin[4] = { 0, 1, 2, 3 };
    NSData* bin1 = [[NSData alloc] initWithBytes:bin length:sizeof bin / 2];
    NSData* bin2 = [[NSData alloc] initWithBytes:bin length:sizeof bin];
    NSDate *timeNow = [NSDate date];
    //    TestQueryErrSub* subtab1 = [[TestQueryErrSub alloc] init];
    TestQueryErrSub* subtab2 = [[TestQueryErrSub alloc] init];
    [subtab2 addAge:100];
    NSNumber* mixInt1   = [NSNumber numberWithLongLong:1];
//    TDBMixed* mixSubtab = [TDBMixed mixedWithTable:subtab2];

    [table addBoolCol:NO   IntCol:54       FloatCol:0.7     DoubleCol:0.8       StringCol:@"foo"
            BinaryCol:bin1 DateCol:0       TableCol:nil     MixedCol:mixInt1];

    [table addBoolCol:YES  IntCol:506      FloatCol:7.7     DoubleCol:8.8       StringCol:@"banach"
            BinaryCol:bin2 DateCol:timeNow TableCol:subtab2 MixedCol:subtab2];

    STAssertEquals([[[table where].BoolCol   columnIsEqualTo:NO]      countRows], (size_t)1, @"BoolCol equal");
    STAssertEquals([[[table where].IntCol    columnIsEqualTo:54]      countRows], (size_t)1, @"IntCol equal");
    STAssertEquals([[[table where].FloatCol  columnIsEqualTo:0.7f]    countRows], (size_t)1, @"FloatCol equal");
    STAssertEquals([[[table where].DoubleCol columnIsEqualTo:0.8]     countRows], (size_t)1, @"DoubleCol equal");
    STAssertEquals([[[table where].StringCol columnIsEqualTo:@"foo"]  countRows], (size_t)1, @"StringCol equal");
    STAssertEquals([[[table where].BinaryCol columnIsEqualTo:bin1]    countRows], (size_t)1, @"BinaryCol equal");
    STAssertEquals([[[table where].DateCol   columnIsEqualTo:0]       countRows], (size_t)1, @"DateCol equal");
    // These are not yet implemented
    //    STAssertEquals([[[table where].TableCol  columnIsEqualTo:subtab1] count], (size_t)1, @"TableCol equal");
    //    STAssertEquals([[[table where].MixedCol  columnIsEqualTo:mixInt1] count], (size_t)1, @"MixedCol equal");

    TestQueryErrAllTypesQuery* query = [[table where].BoolCol   columnIsEqualTo:NO];

    STAssertEquals([query.IntCol min] , (int64_t)54,    @"IntCol min");
    STAssertEquals([query.IntCol max], (int64_t)54,    @"IntCol max");
    STAssertEquals([query.IntCol sum] , (int64_t)54,    @"IntCol sum");
    STAssertEquals([query.IntCol avg] , 54.0,           @"IntCol avg");

    STAssertEquals([query.FloatCol min], 0.7f,         @"FloatCol min");
    STAssertEquals([query.FloatCol max], 0.7f,         @"FloatCol max");
    STAssertEquals([query.FloatCol sum], (double)0.7f, @"FloatCol sum");
    STAssertEquals([query.FloatCol avg], (double)0.7f, @"FloatCol avg");

    STAssertEquals([query.DoubleCol min], 0.8,         @"DoubleCol min");
    STAssertEquals([query.DoubleCol max], 0.8,         @"DoubleCol max");
    STAssertEquals([query.DoubleCol sum] , 0.8,         @"DoubleCol sum");
    STAssertEquals([query.DoubleCol avg], 0.8,         @"DoubleCol avg");

    // Check that all column conditions return query objects of the
    // right type
    [[[table where].BoolCol columnIsEqualTo:NO].BoolCol columnIsEqualTo:NO];

    [[[table where].IntCol columnIsEqualTo:0].BoolCol columnIsEqualTo:NO];
    [[[table where].IntCol columnIsNotEqualTo:0].BoolCol columnIsEqualTo:NO];
    [[[table where].IntCol columnIsLessThan:0].BoolCol columnIsEqualTo:NO];
    [[[table where].IntCol columnIsLessThanOrEqualTo:0].BoolCol columnIsEqualTo:NO];
    [[[table where].IntCol columnIsGreaterThan:0].BoolCol columnIsEqualTo:NO];
    [[[table where].IntCol columnIsGreaterThanOrEqualTo:0].BoolCol columnIsEqualTo:NO];
    [[[table where].IntCol columnIsBetween:0 and_:0].BoolCol columnIsEqualTo:NO];

    [[[table where].FloatCol columnIsEqualTo:0].BoolCol columnIsEqualTo:NO];
    [[[table where].FloatCol columnIsNotEqualTo:0].BoolCol columnIsEqualTo:NO];
    [[[table where].FloatCol columnIsLessThan:0].BoolCol columnIsEqualTo:NO];
    [[[table where].FloatCol columnIsLessThanOrEqualTo:0].BoolCol columnIsEqualTo:NO];
    [[[table where].FloatCol columnIsGreaterThan:0].BoolCol columnIsEqualTo:NO];
    [[[table where].FloatCol columnIsGreaterThanOrEqualTo:0].BoolCol columnIsEqualTo:NO];
    [[[table where].FloatCol columnIsBetween:0 and_:0].BoolCol columnIsEqualTo:NO];

    [[[table where].DoubleCol columnIsEqualTo:0].BoolCol columnIsEqualTo:NO];
    [[[table where].DoubleCol columnIsNotEqualTo:0].BoolCol columnIsEqualTo:NO];
    [[[table where].DoubleCol columnIsLessThan:0].BoolCol columnIsEqualTo:NO];
    [[[table where].DoubleCol columnIsLessThanOrEqualTo:0].BoolCol columnIsEqualTo:NO];
    [[[table where].DoubleCol columnIsGreaterThan:0].BoolCol columnIsEqualTo:NO];
    [[[table where].DoubleCol columnIsGreaterThanOrEqualTo:0].BoolCol columnIsEqualTo:NO];
    [[[table where].DoubleCol columnIsBetween:0 and_:0].BoolCol columnIsEqualTo:NO];

    [[[table where].StringCol columnIsEqualTo:@""].BoolCol columnIsEqualTo:NO];
    [[[table where].StringCol columnIsEqualTo:@"" caseSensitive:NO].BoolCol columnIsEqualTo:NO];
    [[[table where].StringCol columnIsNotEqualTo:@""].BoolCol columnIsEqualTo:NO];
    [[[table where].StringCol columnIsNotEqualTo:@"" caseSensitive:NO].BoolCol columnIsEqualTo:NO];
    [[[table where].StringCol columnBeginsWith:@""].BoolCol columnIsEqualTo:NO];
    [[[table where].StringCol columnBeginsWith:@"" caseSensitive:NO].BoolCol columnIsEqualTo:NO];
    [[[table where].StringCol columnEndsWith:@""].BoolCol columnIsEqualTo:NO];
    [[[table where].StringCol columnEndsWith:@"" caseSensitive:NO].BoolCol columnIsEqualTo:NO];
    [[[table where].StringCol columnContains:@""].BoolCol columnIsEqualTo:NO];
    [[[table where].StringCol columnContains:@"" caseSensitive:NO].BoolCol columnIsEqualTo:NO];

    [[[table where].BinaryCol columnIsEqualTo:bin1].BoolCol columnIsEqualTo:NO];
    [[[table where].BinaryCol columnIsNotEqualTo:bin1].BoolCol columnIsEqualTo:NO];
    [[[table where].BinaryCol columnBeginsWith:bin1].BoolCol columnIsEqualTo:NO];
    [[[table where].BinaryCol columnEndsWith:bin1].BoolCol columnIsEqualTo:NO];
    [[[table where].BinaryCol columnContains:bin1].BoolCol columnIsEqualTo:NO];

    TestQueryErrAllTypesView* view = [[[[table where].DateCol columnIsEqualTo:0].BoolCol columnIsEqualTo:NO] findAll];
    for (size_t i = 0; i < [view rowCount]; i++) {
        NSLog(@"%zu: %c", i, [[view rowAtIndex:i] BoolCol]);
    }


    [[[table where].DateCol columnIsNotEqualTo:0].BoolCol columnIsEqualTo:NO];
    [[[table where].DateCol columnIsLessThan:0].BoolCol columnIsEqualTo:NO];
    [[[table where].DateCol columnIsLessThanOrEqualTo:0].BoolCol columnIsEqualTo:NO];
    [[[table where].DateCol columnIsGreaterThan:0].BoolCol columnIsEqualTo:NO];
    [[[table where].DateCol columnIsGreaterThanOrEqualTo:0].BoolCol columnIsEqualTo:NO];
    [[[table where].DateCol columnIsBetween:0 and_:0].BoolCol columnIsEqualTo:NO];

    // These are not yet implemented
    //    [[[table where].TableCol columnIsEqualTo:nil].BoolCol columnIsEqualTo:NO];
    //    [[[table where].TableCol columnIsNotEqualTo:nil].BoolCol columnIsEqualTo:NO];

    //    [[[table where].MixedCol columnIsEqualTo:mixInt1].BoolCol columnIsEqualTo:NO];
    //    [[[table where].MixedCol columnIsNotEqualTo:mixInt1].BoolCol columnIsEqualTo:NO];
}



@end

<|MERGE_RESOLUTION|>--- conflicted
+++ resolved
@@ -265,31 +265,19 @@
         }
         switch (i % 3) {
             case 0:
-<<<<<<< HEAD
-                if (![table TDBInsertMixed:7 ndx:i value:[NSNumber numberWithBool:NO] ]) {
-=======
-                if (![table TDB_insertMixed:7 ndx:i value:[TDBMixed mixedWithBool:NO] ]) {
->>>>>>> 2d1f470d
+               if (![table TDB_insertMixed:7 ndx:i value:[NSNumber numberWithBool:NO] ]) {
                     NSLog(@"%@", [error localizedDescription]);
                     STFail(@"Insert failed.");
                 }
                 break;
             case 1:
-<<<<<<< HEAD
-                if (![table TDBInsertMixed:7 ndx:i value:[NSNumber numberWithLongLong:i] ]) {
-=======
-                if (![table TDB_insertMixed:7 ndx:i value:[TDBMixed mixedWithInt64:i] ]) {
->>>>>>> 2d1f470d
+                if (![table TDB_insertMixed:7 ndx:i value:[NSNumber numberWithLongLong:i] ]) {
                     NSLog(@"%@", [error localizedDescription]);
                     STFail(@"Insert failed.");
                 }
                 break;
             case 2:
-<<<<<<< HEAD
-                if (![table TDBInsertMixed:7 ndx:i value:[NSString stringWithUTF8String:"string"] ]) {
-=======
-                if (![table TDB_insertMixed:7 ndx:i value:[TDBMixed mixedWithString:@"string"] ]) {
->>>>>>> 2d1f470d
+                if (![table TDB_insertMixed:7 ndx:i value:[NSString stringWithUTF8String:"string"] ]) {
                     NSLog(@"%@", [error localizedDescription]);
                     STFail(@"Insert failed.");
                 }
