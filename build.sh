# NOTE: THIS SCRIPT IS SUPPOSED TO RUN IN A POSIX SHELL

ORIG_CWD="$(pwd)" || exit 1
cd "$(dirname "$0")" || exit 1
REALM_OBJC_HOME="$(pwd)" || exit 1


# load command functions
if [ common_funcs.sh ]; then
    . $REALM_OBJC_HOME/common_funcs.sh
else
    echo "Cannot load common functions."
    exit 1
fi


MODE="$1"
[ $# -gt 0 ] && shift


IPHONE_PLATFORMS="iPhoneOS iPhoneSimulator"
IPHONE_DIR="iphone-lib"


word_list_append()
{
    local list_name new_word list
    list_name="$1"
    new_word="$2"
    list="$(eval "printf \"%s\\n\" \"\${$list_name}\"")" || return 1
    if [ "$list" ]; then
        eval "$list_name=\"\$list \$new_word\""
    else
        eval "$list_name=\"\$new_word\""
    fi
    return 0
}

word_list_prepend()
{
    local list_name new_word list
    list_name="$1"
    new_word="$2"
    list="$(eval "printf \"%s\\n\" \"\${$list_name}\"")" || return 1
    if [ "$list" ]; then
        eval "$list_name=\"\$new_word \$list\""
    else
        eval "$list_name=\"\$new_word\""
    fi
    return 0
}

path_list_prepend()
{
    local list_name new_path list
    list_name="$1"
    new_path="$2"
    list="$(eval "printf \"%s\\n\" \"\${$list_name}\"")" || return 1
    if [ "$list" ]; then
        eval "$list_name=\"\$new_path:\$list\""
    else
        eval "$list_name=\"\$new_path\""
    fi
    return 0
}



# Setup OS specific stuff
OS="$(uname)" || exit 1
MAKE="make"
NUM_PROCESSORS=""
if [ "$OS" = "Darwin" ]; then
    NUM_PROCESSORS="$(sysctl -n hw.ncpu)" || exit 1
else
    if [ -r "/proc/cpuinfo" ]; then
        NUM_PROCESSORS="$(cat /proc/cpuinfo | grep -E 'processor[[:space:]]*:' | wc -l)" || exit 1
    fi
fi
if [ "$NUM_PROCESSORS" ]; then
    word_list_prepend MAKEFLAGS "-j$NUM_PROCESSORS" || exit 1
    export MAKEFLAGS
fi


find_iphone_sdk()
{
    local platform_home sdks version path x version2 sorted highest ambiguous
    platform_home="$1"
    sdks="$platform_home/Developer/SDKs"
    version=""
    dir=""
    ambiguous=""
    cd "$sdks" || return 1
    for x in *; do
        settings="$sdks/$x/SDKSettings"
        version2="$(defaults read "$sdks/$x/SDKSettings" Version)" || return 1
        if ! printf "%s\n" "$version2" | grep -q '^[0-9][0-9]*\(\.[0-9][0-9]*\)\{0,3\}$'; then
            echo "Uninterpretable 'Version' '$version2' in '$settings'" 1>&2
            return 1
        fi
        if [ "$version" ]; then
            sorted="$(printf "%s\n%s\n" "$version" "$version2" | sort -t . -k 1,1nr -k 2,2nr -k 3,3nr -k 4,4nr)" || return 1
            highest="$(printf "%s\n" "$sorted" | head -n 1)" || return 1
            if [ "$highest" = "$version2" ]; then
                if [ "$highest" = "$version" ]; then
                    ambiguous="1"
                else
                    version="$version2"
                    dir="$x"
                    ambiguous=""
                fi
            fi
        else
            version="$version2"
            dir="$x"
        fi
    done
    if [ "$ambiguous" ]; then
        echo "Ambiguous highest SDK version '$version' in '$sdks'" 1>&2
        return 1
    fi
    printf "%s\n" "$dir"
}


CONFIG_MK="src/config.mk"

require_config()
{
    cd "$REALM_OBJC_HOME" || return 1
    if ! [ -e "$CONFIG_MK" ]; then
        cat 1>&2 <<EOF
ERROR: Found no configuration!
You need to run 'sh build.sh config [PREFIX]'.
EOF
        return 1
    fi
    echo "Using existing configuration in $CONFIG_MK:"
    cat "$CONFIG_MK" | sed 's/^/    /' || return 1
}

auto_configure()
{
    cd "$REALM_OBJC_HOME" || return 1
    if [ -e "$CONFIG_MK" ]; then
        require_config || return 1
    else
        echo "No configuration found. Running 'sh build.sh config' for you."
        sh build.sh config || return 1
    fi
}

get_config_param()
{
    local name line value
    name="$1"
    cd "$REALM_OBJC_HOME" || return 1
    if ! [ -e "$CONFIG_MK" ]; then
        cat 1>&2 <<EOF
ERROR: Found no configuration!
You need to run 'sh build.sh config [PREFIX]'.
EOF
        return 1
    fi
    if ! line="$(grep "^$name *=" "$CONFIG_MK")"; then
        cat 1>&2 <<EOF
ERROR: Failed to read configuration parameter '$name'.
Maybe you need to rerun 'sh build.sh config [PREFIX]'.
EOF
        return 1
    fi
    value="$(printf "%s\n" "$line" | cut -d= -f2-)" || return 1
    value="$(printf "%s\n" "$value" | sed 's/^ *//')" || return 1
    printf "%s\n" "$value"
}



case "$MODE" in

    "config")
        install_prefix="$1"
        if ! [ "$install_prefix" ]; then
            install_prefix="/usr/local"
        fi

        # See
        # http://www.gc3.uzh.ch/blog/Compile_a_Objective-C_application_on_Ubuntu___40__Hobbes_instance__41__
        # for a possible way of getting it to work on Linux when
        # compiling with Clang.
        if [ "$OS" != "Darwin" ]; then
            echo "ERROR: Currently, the Objective-C extension is only available on Mac OS X" 1>&2
            exit 1
        fi

        install_exec_prefix="$(NO_CONFIG_MK="1" $MAKE --no-print-directory prefix="$install_prefix" get-exec-prefix)" || exit 1
        install_includedir="$(NO_CONFIG_MK="1" $MAKE --no-print-directory prefix="$install_prefix" get-includedir)"   || exit 1
        install_bindir="$(NO_CONFIG_MK="1" $MAKE --no-print-directory prefix="$install_prefix" get-bindir)"           || exit 1
        install_libdir="$(NO_CONFIG_MK="1" $MAKE --no-print-directory prefix="$install_prefix" get-libdir)"           || exit 1
        install_libexecdir="$(NO_CONFIG_MK="1" $MAKE --no-print-directory prefix="$install_prefix" get-libexecdir)"   || exit 1

        # Find Realm
        if [ -z "$REALM_CONFIG" ]; then
            REALM_CONFIG="tightdb-config"
        fi
        if printf "%s\n" "$REALM_CONFIG" | grep -q '^/'; then
            if ! [ -x "$REALM_CONFIG" ]; then
                realm_abort "ERROR: Realm config-program '$REALM_CONFIG' does not exist" "Cannot find '$REALM_CONFIG' - skipping"
            fi
            realm_config_cmd="$REALM_CONFIG"
        elif ! realm_config_cmd="$(which "$REALM_CONFIG" 2>/dev/null)"; then
            realm_abort "ERROR: Realm config-program '$REALM_CONFIG' not found in PATH" "Cannot find '$REALM_CONFIG' - skipping"
        fi
        realm_config_dbg_cmd="$realm_config_cmd-dbg"
        if ! [ -x "$realm_config_dbg_cmd" ]; then
            realm_abort "ERROR: Realm config-program '$realm_config_dbg_cmd' not found" "Cannot find '$realm_config_dbg_cmd' - skipping"
        fi
        realm_version="$($realm_config_cmd --version)"       || exit 1

        realm_cflags="$($realm_config_cmd --cflags)"         || exit 1
        realm_cflags_dbg="$($realm_config_dbg_cmd --cflags)" || exit 1
        realm_ldflags="$($realm_config_cmd --libs)"          || exit 1
        realm_ldflags_dbg="$($realm_config_dbg_cmd --libs)"  || exit 1

        realm_includedir="$($realm_config_cmd --includedir)" || exit 1
        realm_libdir="$($realm_config_cmd --libdir)"         || exit 1
        realm_rpath="$realm_libdir"

        # `TIGHTDB_DIST_INCLUDEDIR` and `TIGHTDB_DIST_LIBDIR` are set
        # when configuration occurs in the context of a distribution
        # package.
        if [ "$TIGHTDB_DIST_INCLUDEDIR" ] && [ "$TIGHTDB_DIST_LIBDIR" ]; then
            realm_includedir="$TIGHTDB_DIST_INCLUDEDIR"
            realm_libdir="$TIGHTDB_DIST_LIBDIR"
        else
            realm_includedir="$($realm_config_cmd --includedir)" || exit 1
            realm_libdir="$($realm_config_cmd --libdir)"         || exit 1
        fi
        realm_rpath="$($realm_config_cmd --libdir)" || exit 1

        cflags="-I$realm_includedir"
        ldflags="-L$realm_libdir -Wl,-rpath,$realm_rpath"
        word_list_prepend "realm_cflags"      "$cflags"   || exit 1
        word_list_prepend "realm_cflags_dbg"  "$cflags"   || exit 1
        word_list_prepend "realm_ldflags"     "$ldflags"  || exit 1
        word_list_prepend "realm_ldflags_dbg" "$ldflags"  || exit 1

        # Find Xcode
        xcode_home="none"
        arm64_supported=""
        if [ "$OS" = "Darwin" ]; then
            if path="$(xcode-select --print-path 2>/dev/null)"; then
                xcode_home="$path"
            fi
            xcodebuild="$xcode_home/usr/bin/xcodebuild"
            version="$("$xcodebuild" -version)" || exit 1
            version="$(printf "%s" "$version" | grep -E '^Xcode +[0-9]+\.[0-9]' | head -n1)"
            version="$(printf "%s" "$version" | sed 's/^Xcode *\([0-9A-Z_.-]*\).*$/\1/')" || exit 1
            if ! printf "%s" "$version" | grep -q -E '^[0-9]+(\.[0-9]+)+$'; then
                echo "Failed to determine Xcode version using \`$xcodebuild -version\`" 1>&2
                exit 1
            fi
            major="$(printf "%s" "$version" | cut -d. -f1)" || exit 1
            if [ "$major" -ge "5" ]; then
                arm64_supported="1"
            fi
        fi

        # Find iPhone SDKs
        iphone_sdks=""
        iphone_sdks_avail="no"
        if [ "$xcode_home" != "none" ]; then
            # Xcode provides the iPhoneOS SDK
            iphone_sdks_avail="yes"
            for x in $IPHONE_PLATFORMS; do
                platform_home="$xcode_home/Platforms/$x.platform"
                if ! [ -e "$platform_home/Info.plist" ]; then
                    realm_echo "Failed to find '$platform_home/Info.plist'"
                    iphone_sdks_avail="no"
                else
                    sdk="$(find_iphone_sdk "$platform_home")" || exit 1
                    if ! [ "$sdk" ]; then
                        realm_echo "Found no SDKs in '$platform_home'"
                        iphone_sdks_avail="no"
                    else
                        if [ "$x" = "iPhoneSimulator" ]; then
                            archs="i386,x86_64"
                        elif [  "$x" = "iPhoneOS" ]; then
                            archs="armv7,armv7s"
                            if [ "$arm64_supported" ]; then
                                archs="$archs,arm64"
                            fi
                        else
                            continue
                        fi
                        word_list_append "iphone_sdks" "$x:$sdk:$archs" || exit 1
                    fi
                fi
            done
        fi

        iphone_core_lib="none"
        if [ "$REALM_IPHONE_CORE_LIB" ]; then
            iphone_core_lib="$REALM_IPHONE_CORE_LIB"
            if ! printf "%s\n" "$iphone_core_lib" | grep -q '^/'; then
                iphone_core_lib="$ORIG_CWD/$iphone_core_lib"
            fi
        elif [ -e "../tightdb/build.sh" ]; then
            path="$(cd "../tightdb" || return 1; pwd)" || exit 1
            iphone_core_lib="$path/$IPHONE_DIR"
        else
            realm_echo "Could not find home of Realm core library built for iPhone"
        fi

	touch "$CONFIG_MK" || { echo "Can't overwrite $CONFIG_MK."; exit 1; }

        cat >"$CONFIG_MK" <<EOF
INSTALL_PREFIX      = $install_prefix
INSTALL_EXEC_PREFIX = $install_exec_prefix
INSTALL_INCLUDEDIR  = $install_includedir
INSTALL_BINDIR      = $install_bindir
INSTALL_LIBDIR      = $install_libdir
INSTALL_LIBEXECDIR  = $install_libexecdir
REALM_CONFIG        = $realm_config_cmd
REALM_VERSION       = $realm_version
REALM_CFLAGS        = $realm_cflags
REALM_CFLAGS_DBG    = $realm_cflags_dbg
REALM_LDFLAGS       = $realm_ldflags
REALM_LDFLAGS_DBG   = $realm_ldflags_dbg
XCODE_HOME          = $xcode_home
IPHONE_SDKS         = ${iphone_sdks:-none}
IPHONE_SDKS_AVAIL   = $iphone_sdks_avail
IPHONE_CORE_LIB     = $iphone_core_lib
EOF
        if ! [ "$INTERACTIVE" ]; then
            echo "New configuration in $CONFIG_MK:"
            cat "$CONFIG_MK" | sed 's/^/    /' || exit 1
            echo "Done configuring"
        fi
        exit 0
        ;;

    "get-version")
        version_file="src/realm/objc/RLMVersion.h"
        realm_version_major="$(grep REALM_VERSION_MAJOR $version_file | awk '{print $3}' | tr -d ";")" || exit 1
        realm_version_minor="$(grep REALM_VERSION_MINOR $version_file | awk '{print $3}' | tr -d ";")" || exit 1
        realm_version_patch="$(grep REALM_VERSION_PATCH $version_file | awk '{print $3}' | tr -d ";")" || exit 1
        echo "$realm_version_major.$realm_version_minor.$realm_version_patch"
        exit 0
        ;;

    "set-version")
        if [ "$OS" != "Darwin" ]; then
            echo "You can only set version when running Mac OS X"
            exit 1
        fi
            realm_version="$1"
            version_file="src/realm/objc/RLMVersion.h"
            realm_ver_major="$(echo "$realm_version" | cut -f1 -d.)" || exit 1
            realm_ver_minor="$(echo "$realm_version" | cut -f2 -d.)" || exit 1
            realm_ver_patch="$(echo "$realm_version" | cut -f3 -d.)" || exit 1

        sed -i '' -e "s/REALM_VERSION_MAJOR .*$/REALM_VERSION_MAJOR $realm_ver_major/" $version_file || exit 1
        sed -i '' -e "s/REALM_VERSION_MINOR .*$/REALM_VERSION_MINOR $realm_ver_minor/" $version_file || exit 1
        sed -i '' -e "s/REALM_VERSION_PATCH .*$/REALM_VERSION_PATCH $realm_ver_patch/" $version_file || exit 1
        exit 0
        ;;

    "clean")
        auto_configure || exit 1
        $MAKE clean || exit 1
        if [ "$OS" = "Darwin" ]; then
            for x in $IPHONE_PLATFORMS; do
                $MAKE BASE_DENOM="$x" clean || exit 1
            done
            $MAKE BASE_DENOM="ios" clean || exit 1
            if [ -e "$IPHONE_DIR" ]; then
                echo "Removing '$IPHONE_DIR'"
                rm -fr "$IPHONE_DIR/include" || exit 1
                rm -f "$IPHONE_DIR/librealm-objc-ios.a" "$IPHONE_DIR/librealm-objc-ios-dbg.a" || exit 1
                rmdir "$IPHONE_DIR" || exit 1
            fi
        fi
        echo "Done cleaning"
        exit 0
        ;;

    "ci-clean")
        # DO NOT USE THIS TARGET! IT WILL RESET YOUR WORKAREA IN A NON REVERSIBLE WAY!
        git reset --hard HEAD
        git clean -xfd
        (
            cd ../tightdb
            git reset --hard HEAD
            git clean -xfd
        )
        exit 0
        ;;

    "ci-test")
        mkdir -p test-reports || exit 1
        (
            cd ../tightdb
            mkdir -p install
            sh build.sh config $(pwd)/install
            sh build.sh build-iphone
            sh build.sh build
            sh build.sh install
        ) || exit 1
        (
            export REALM_CONFIG=../tightdb/install/bin/tightdb-config
            sh build.sh clean
            sh build.sh config
            sh build.sh build-iphone
            sh build.sh ios-framework
            sh build.sh docs
            sh build.sh build
            sh build.sh test-debug
            ) || exit 1
        (
<<<<<<< HEAD
            cd examples/RealmSimpleExample
            xctool -project RealmSimpleExample.xcodeproj -scheme RealmSimpleExample clean build CODE_SIGN_IDENTITY="" CODE_SIGNING_REQUIRED=NO
        ) || exit 1
        (
            cd examples/RealmTableViewExample
            xctool -project RealmTableViewExample.xcodeproj -scheme RealmTableViewExample clean build CODE_SIGN_IDENTITY="" CODE_SIGNING_REQUIRED=NO
        ) || exit 1
        (
            cd examples/RealmPerformanceExample
            xctool -project RealmPerformanceExample.xcodeproj -scheme RealmPerformanceExample clean build CODE_SIGN_IDENTITY="" CODE_SIGNING_REQUIRED=NO
=======
            sh build.sh test-examples
>>>>>>> 45ce0b28
        ) || exit 1
        exit 0;
        ;;

    "build")
        auto_configure || exit 1
# FIXME: Our language binding requires that Objective-C ARC is enabled, which, in turn, is only available on a 64-bit architecture, so for now we cannot build a "fat" version.
#        TIGHTDB_ENABLE_FAT_BINARIES="1" $MAKE || exit 1
        $MAKE || exit 1
        realm_echo "Done building"
        exit 0
        ;;

    "build-iphone")
        auto_configure || exit 1
        iphone_sdks_avail="$(get_config_param "IPHONE_SDKS_AVAIL")" || exit 1
        if [ "$iphone_sdks_avail" != "yes" ]; then
            realm_abort "ERROR: iPhone SDKs were not found during configuration"
        fi
        iphone_core_lib="$(get_config_param "IPHONE_CORE_LIB")" || exit 1
        if [ "$iphone_core_lib" = "none" ]; then
            realm_abort "ERROR: Realm core library for iPhone was not found during configuration"
        fi
        if ! [ -e "$iphone_core_lib/libtightdb-ios.a" ]; then
            realm_abort "ERROR: Realm core library for iPhone is not available in '$iphone_core_lib'"
        fi
        temp_dir="$(mktemp -d /tmp/tightdb.objc.build-iphone.XXXX)" || exit 1
        xcode_home="$(get_config_param "XCODE_HOME")" || exit 1
        iphone_sdks="$(get_config_param "IPHONE_SDKS")" || exit 1
        iphone_include="$iphone_core_lib/include"
        path_list_prepend "PATH" "$iphone_core_lib" || exit 1
        export PATH
        for x in $iphone_sdks; do
            platform="$(printf "%s\n" "$x" | cut -d: -f1)" || exit 1
            sdk="$(printf "%s\n" "$x" | cut -d: -f2)" || exit 1
            archs="$(printf "%s\n" "$x" | cut -d: -f3 | sed 's/,/ /g')" || exit 1
            cflags_arch="-mios-version-min=5.0"
            for y in $archs; do
                word_list_append "cflags_arch" "-arch $y" || exit 1
            done
            sdk_root="$xcode_home/Platforms/$platform.platform/Developer/SDKs/$sdk"
            $MAKE -C "src/realm/objc" "librealm-objc-$platform.a" "librealm-objc-$platform-dbg.a" BASE_DENOM="$platform" CFLAGS_ARCH="$cflags_arch -isysroot $sdk_root -I$iphone_include" || exit 1
            mkdir "$temp_dir/$platform" || exit 1
            cp "src/realm/objc/librealm-objc-$platform.a"     "$temp_dir/$platform/librealm-objc.a"     || exit 1
            cp "src/realm/objc/librealm-objc-$platform-dbg.a" "$temp_dir/$platform/librealm-objc-dbg.a" || exit 1
        done
        mkdir -p "$IPHONE_DIR" || exit 1
        realm_echo "Creating '$IPHONE_DIR/librealm-objc-ios.a'"
        lipo "$temp_dir"/*/"librealm-objc.a" -create -output "$temp_dir/librealm-objc-ios.a" || exit 1
        libtool -static -o "$IPHONE_DIR/librealm-objc-ios.a" "$temp_dir/librealm-objc-ios.a" $(tightdb-config --libs) -L"$iphone_core_lib" || exit 1
        realm_echo "Creating '$IPHONE_DIR/librealm-objc-ios-dbg.a'"
        lipo "$temp_dir"/*/"librealm-objc-dbg.a" -create -output "$temp_dir/librealm-objc-ios-dbg.a" || exit 1
        libtool -static -o "$IPHONE_DIR/librealm-objc-ios-dbg.a" "$temp_dir/librealm-objc-ios-dbg.a" $(tightdb-config-dbg --libs) -L"$iphone_core_lib" || exit 1
        realm_echo "Copying headers to '$IPHONE_DIR/include'"
        mkdir -p "$IPHONE_DIR/include/realm/objc" || exit 1
        inst_headers="$(cd src/realm/objc && $MAKE --no-print-directory get-inst-headers)" || exit 1
        (cd "src/realm/objc" && cp $inst_headers "$REALM_OBJC_HOME/$IPHONE_DIR/include/realm/objc/") || exit 1
        realm_echo "Done building"
        exit 0
        ;;

    "ios-framework")
        if [ "$OS" != "Darwin" ]; then
	    echo "Framework for iOS can only be generated under Mac OS X"
	    exit 0
	fi
	realm_version="$(sh build.sh get-version)"
	FRAMEWORK=Realm.framework
	rm -rf "$FRAMEWORK" realm-ios*.zip || exit 1
	mkdir -p "$FRAMEWORK/Headers" || exit 1
	cp iphone-lib/librealm-objc-ios.a "$FRAMEWORK/Realm" || exit 1
	cp iphone-lib/include/realm/objc/*.h "$FRAMEWORK/Headers" || exit 1
	(cd "$FRAMEWORK/Headers" && mv realm.h Realm.h) || exit 1
	find "$FRAMEWORK/Headers" -name '*.h' -exec sed -i '' -e 's/import <realm\/objc\/\(.*\)>/import "\1"/g' {} \; || exit 1
	find "$FRAMEWORK/Headers" -name '*.h' -exec sed -i '' -e 's/include <realm\/objc\/\(.*\)>/include "\1"/g' {} \; || exit 1
	zip -r -q realm-ios-$realm_version.zip $FRAMEWORK || exit 1
	echo "Framework for iOS can be found in realm-ios-$realm_version.zip"
	exit 0
	;;

    "package-examples")
        if [ ! -e "Realm.framework" ]; then
            echo "No Realm.framework found. You run the ios-framework target to generate it."
            exit 0
        fi
        (
            cd examples
            for folder in $(ls -l | grep "^d" | awk '{ print $9 }'); do
                echo "Packaging $folder..."
                cp -Rf ../Realm.framework "$folder"
                sed -i '.bak' -e "s/\.\.\/\.\.\/Realm\.framework/Realm\.framework/" $folder/*.xcodeproj/project.pbxproj
                echo "The $folder Xcode project file was modified like this:"
                diff "$folder"/*.xcodeproj/project.pbxproj.bak "$folder"/*.xcodeproj/project.pbxproj
                zip -rq "$folder".zip "$folder" -x \*.bak
                mv -f "$folder"/*.xcodeproj/project.pbxproj.bak "$folder"/*.xcodeproj/project.pbxproj
            done
        ) || exit 1
        echo "The zipped examples are now available in the examples folder"
    ;;

    "test")
        auto_configure || exit 1
        $MAKE check-norun || exit 1
        TEMP_DIR="$(mktemp -d /tmp/tightdb.objc.test.XXXX)" || exit 1
        mkdir -p "$TEMP_DIR/unit-tests.xctest/Contents/MacOS" || exit 1
        cp "src/realm/objc/test/unit-tests" "$TEMP_DIR/unit-tests.xctest/Contents/MacOS/" || exit 1
        XCODE_HOME="$(xcode-select --print-path)" || exit 1
        path_list_prepend DYLD_LIBRARY_PATH "$REALM_OBJC_HOME/src/realm/objc" || exit 1
        export DYLD_LIBRARY_PATH
        OBJC_DISABLE_GC=YES
        "$XCODE_HOME/usr/bin/xctest" -XCTest All "$TEMP_DIR/unit-tests.xctest" || exit 1
        echo "Test passed"
        exit 0
        ;;

    "test-debug")
        auto_configure || exit 1
        $MAKE check-debug-norun || exit 1
        TEMP_DIR="$(mktemp -d /tmp/tightdb.objc.test-debug.XXXX)" || exit 1
        mkdir -p "$TEMP_DIR/unit-tests-dbg.xctest/Contents/MacOS" || exit 1
        cp "src/realm/objc/test/unit-tests-dbg" "$TEMP_DIR/unit-tests-dbg.xctest/Contents/MacOS/" || exit 1
        XCODE_HOME="$(xcode-select --print-path)" || exit 1
        path_list_prepend DYLD_LIBRARY_PATH "$REALM_OBJC_HOME/src/realm/objc" || exit 1
        export DYLD_LIBRARY_PATH
        OBJC_DISABLE_GC=YES
        "$XCODE_HOME/usr/bin/xctest" -XCTest All "$TEMP_DIR/unit-tests-dbg.xctest" || exit 1
        echo "Test passed"
        exit 0
        ;;

    "test-gdb")
        auto_configure || exit 1
        $MAKE check-debug-norun || exit 1
        TEMP_DIR="$(mktemp -d /tmp/tightdb.objc.test-gdb.XXXX)" || exit 1
        mkdir -p "$TEMP_DIR/unit-tests-dbg.xctest/Contents/MacOS" || exit 1
        cp "src/realm/objc/test/unit-tests-dbg" "$TEMP_DIR/unit-tests-dbg.xctest/Contents/MacOS/" || exit 1
        XCODE_HOME="$(xcode-select --print-path)" || exit 1
        path_list_prepend DYLD_LIBRARY_PATH "$REALM_OBJC_HOME/src/realm/objc" || exit 1
        export DYLD_LIBRARY_PATH
        OBJC_DISABLE_GC=YES
        gdb --args "$XCODE_HOME/usr/bin/xctest" -XCTest All "$TEMP_DIR/unit-tests-dbg.xctest"
        ;;

    "test-cover")
        auto_configure || exit 1
        $MAKE check-cover-norun || exit 1
        TEMP_DIR="$(mktemp -d /tmp/tightdb.objc.check-cover.XXXX)" || exit 1
        mkdir -p "$TEMP_DIR/unit-tests-cov.xctest/Contents/MacOS" || exit 1
        cp "src/realm/objc/test/unit-tests-cov" "$TEMP_DIR/unit-tests-cov.xctest/Contents/MacOS/" || exit 1
        XCODE_HOME="$(xcode-select --print-path)" || exit 1
        path_list_prepend DYLD_LIBRARY_PATH="$REALM_OBJC_HOME/src/realm/objc" || exit 1
        export DYLD_LIBRARY_PATH
        OBJC_DISABLE_GC=YES
        "$XCODE_HOME/usr/bin/xctest" -XCTest All "$TEMP_DIR/unit-tests-cov.xctest" || exit 1
        echo "Generating 'gcovr.xml'.."
        gcovr -f '.*/tightdb_objc/src/.*' -e '.*/test/.*' -x > gcovr.xml
        echo "Test passed."
        exit 0
        ;;

    "check-doc-examples")
        auto_configure || exit 1
        $MAKE check-doc-examples || exit 1
        ;;

    "test-examples")
        if [ ! -e "Realm.framework" ]; then
            echo "No Realm.framework found. You run the ios-framework target to generate it."
            exit 0
        fi
        (
            cd examples
            for example_name in $(ls -l | grep "^d" | awk '{ print $9 }'); do
                xctool -project "$example_name"/"$example_name".xcodeproj -scheme "$example_name" clean build CODE_SIGN_IDENTITY="" CODE_SIGNING_REQUIRED=NO
            done
        ) || exit 1
        ;;

    "install-report")
        has_installed=0
        install_libdir="$(get_config_param "INSTALL_LIBDIR")"
        find $install_libdir -name '*tightdb*' | while read f; do
            has_installed=1
            echo "  $f"
        done
        exit $has_installed
        ;;

    "show-install")
        temp_dir="$(mktemp -d /tmp/tightdb.objc.show-install.XXXX)" || exit 1
        mkdir "$temp_dir/fake-root" || exit 1
        DESTDIR="$temp_dir/fake-root" sh build.sh install >/dev/null || exit 1
        (cd "$temp_dir/fake-root" && find * \! -type d >"$temp_dir/list") || exit 1
        sed 's|^|/|' <"$temp_dir/list" || exit 1
        rm -fr "$temp_dir/fake-root" || exit 1
        rm "$temp_dir/list" || exit 1
        rmdir "$temp_dir" || exit 1
        exit 0
        ;;

    "install")
        require_config || exit 1
        $MAKE install-only DESTDIR="$DESTDIR" || exit 1
        realm_echo "Done installing"
        exit 0
        ;;

    "install-prod")
        require_config || exit 1
        $MAKE install-only DESTDIR="$DESTDIR" INSTALL_FILTER="shared-libs,progs" || exit 1
        realm_echo "Done installing"
        exit 0
        ;;

    "install-devel")
        require_config || exit 1
        $MAKE install-only DESTDIR="$DESTDIR" INSTALL_FILTER="static-libs,dev-progs,headers" || exit 1
        tigtdb_echo "Done installing"
        exit 0
        ;;

    "uninstall")
        require_config || exit 1
        $MAKE uninstall || exit 1
        echo "Done uninstalling"
        exit 0
        ;;

    "uninstall-prod")
        require_config || exit 1
        $MAKE uninstall INSTALL_FILTER="shared-libs,progs" || exit 1
        echo "Done uninstalling"
        exit 0
        ;;

    "uninstall-devel")
        require_config || exit 1
        $MAKE uninstall INSTALL_FILTER="static-libs,dev-progs,headers" || exit 1
        echo "Done uninstalling"
        exit 0
        ;;

    "test-installed")
        require_config || exit 1
        install_includedir="$(get_config_param "INSTALL_INCLUDEDIR")" || exit 1
        install_libdir="$(get_config_param "INSTALL_LIBDIR")" || exit 1
        export TIGHTDB_OBJC_INCLUDEDIR="$install_includedir"
        export TIGHTDB_OBJC_LIBDIR="$install_libdir"
        $MAKE -C "test-installed" clean || exit 1
        $MAKE -C "test-installed" check || exit 1
        echo "Test passed"
        exit 0
        ;;

    "docs")
        echo "Generating HTML docs..."
        appledoc    --project-name Realm \
                    --project-company "Realm" \
                    --include docs/source/realm.png \
                    --output docs \
                    -v `sh build.sh get-version` \
                    --create-html \
                    --no-create-docset \
                    --no-repeat-first-par \
                    --no-warn-missing-arg \
                    --no-warn-invalid-crossref \
                    --no-warn-undocumented-object \
                    --no-warn-undocumented-member \
                    --ignore src/realm/objc/RLMColumnProxy.h \
                    --ignore src/realm/objc/RLMProxy.h \
                    --ignore src/realm/objc/RLMQuery.h \
                    --ignore src/realm/objc/RLMType.h \
                    --ignore src/realm/objc/RLMVersion.h \
                    --ignore src/realm/objc/RLMDescriptor.h \
                    --ignore "src/realm/objc/test/*" \
                    --index-desc docs/source/index.md \
                    --template docs/templates \
                    --exit-threshold 1 \
                    src/realm/objc/ || exit 1
        mkdir -p docs/output
        mv docs/html docs/output/$(sh build.sh get-version)
        echo "Done generating HTML docs under docs/output/"

        echo "Generating docset docs..."
        appledoc    --project-name Realm \
                    --project-company "Realm" \
                    --include docs/source/realm.png \
                    --output docs/output/$(sh build.sh get-version)/ \
                    -v `sh build.sh get-version` \
                    --no-create-html \
                    --create-docset \
                    --publish-docset \
                    --docset-feed-url "http://realm.io/docs/ios/$(sh build.sh get-version)/realm.atom" \
                    --docset-package-url "http://realm.io/docs/ios/$(sh build.sh get-version)/realm" \
                    --docset-package-filename "realm" \
                    --docset-atom-filename "realm.atom" \
                    --docset-bundle-filename "realm.docset" \
                    --company-id "io.realm" \
                    --no-repeat-first-par \
                    --no-warn-missing-arg \
                    --no-warn-invalid-crossref \
                    --no-warn-undocumented-object \
                    --no-warn-undocumented-member \
                    --ignore src/realm/objc/RLMColumnProxy.h \
                    --ignore src/realm/objc/RLMProxy.h \
                    --ignore src/realm/objc/RLMQuery.h \
                    --ignore src/realm/objc/RLMType.h \
                    --ignore src/realm/objc/RLMVersion.h \
                    --ignore src/realm/objc/RLMDescriptor.h \
                    --ignore "src/realm/objc/test/*" \
                    --index-desc docs/source/index.md \
                    --template docs/templates \
                    --exit-threshold 1 \
                    src/realm/objc/ || exit 1
        echo "Generating Dash docs..."
        (
            cd docs/output/$(sh build.sh get-version)/
            tar --exclude='.DS_Store' -cvzf realm.tgz realm.docset
        )
        cat >docs/output/$(sh build.sh get-version)/realm.xml <<EOF
<entry>
    <version>$(sh build.sh get-version)</version>
    <url>
        http://realm.io/docs/ios/$(sh build.sh get-version)/realm.tgz
    </url>
</entry>
EOF
        mv docs/output/$(sh build.sh get-version)/publish/* docs/output/$(sh build.sh get-version)/
        rm -rf docs/output/$(sh build.sh get-version)/publish/
        echo "Done generating Apple docset under docs/output/"

        exit 0
        ;;

    "dist-copy")
        # Copy to distribution package
        TARGET_DIR="$1"
        if ! [ "$TARGET_DIR" -a -d "$TARGET_DIR" ]; then
            echo "Unspecified or bad target directory '$TARGET_DIR'" 1>&2
            exit 1
        fi
        TEMP_DIR="$(mktemp -d /tmp/tightdb.objc.copy.XXXX)" || exit 1
        cat >"$TEMP_DIR/include" <<EOF
/README.md
/build.sh
/common_funcs.sh
/Makefile
/src
/test-installed
/test-iphone
/doc
EOF
        cat >"$TEMP_DIR/exclude" <<EOF
.gitignore
EOF
        grep -E -v '^(#.*)?$' "$TEMP_DIR/include" >"$TEMP_DIR/include2" || exit 1
        grep -E -v '^(#.*)?$' "$TEMP_DIR/exclude" >"$TEMP_DIR/exclude2" || exit 1
        sed -e 's/\([.\[^$]\)/\\\1/g' -e 's|\*|[^/]*|g' -e 's|^\([^/]\)|^\\(.*/\\)\\{0,1\\}\1|' -e 's|^/|^|' -e 's|$|\\(/.*\\)\\{0,1\\}$|' "$TEMP_DIR/include2" >"$TEMP_DIR/include.bre" || exit 1
        sed -e 's/\([.\[^$]\)/\\\1/g' -e 's|\*|[^/]*|g' -e 's|^\([^/]\)|^\\(.*/\\)\\{0,1\\}\1|' -e 's|^/|^|' -e 's|$|\\(/.*\\)\\{0,1\\}$|' "$TEMP_DIR/exclude2" >"$TEMP_DIR/exclude.bre" || exit 1
        git ls-files >"$TEMP_DIR/files1" || exit 1
        grep -f "$TEMP_DIR/include.bre" "$TEMP_DIR/files1" >"$TEMP_DIR/files2" || exit 1
        grep -v -f "$TEMP_DIR/exclude.bre" "$TEMP_DIR/files2" >"$TEMP_DIR/files3" || exit 1
        tar czf "$TEMP_DIR/archive.tar.gz" -T "$TEMP_DIR/files3" || exit 1
        (cd "$TARGET_DIR" && tar xzmf "$TEMP_DIR/archive.tar.gz") || exit 1
        if ! [ "$TIGHTDB_DISABLE_MARKDOWN_TO_PDF" ]; then
            (cd "$TARGET_DIR" && pandoc README.md -o README.pdf) || exit 1
        fi
        exit 0
        ;;

    *)
        cat << EOF
Unspecified or bad mode '$MODE'.
Available modes are:
  config clean build build-iphone test test-debug test-gdb test-cover
  show-install install uninstall test-installed install-prod install-devel
  uninstall-prod uninstall-devel dist-copy ios-framework ci-test
  package-examples get-version set-version docs
EOF
        exit 1
        ;;

esac<|MERGE_RESOLUTION|>--- conflicted
+++ resolved
@@ -419,20 +419,7 @@
             sh build.sh test-debug
             ) || exit 1
         (
-<<<<<<< HEAD
-            cd examples/RealmSimpleExample
-            xctool -project RealmSimpleExample.xcodeproj -scheme RealmSimpleExample clean build CODE_SIGN_IDENTITY="" CODE_SIGNING_REQUIRED=NO
-        ) || exit 1
-        (
-            cd examples/RealmTableViewExample
-            xctool -project RealmTableViewExample.xcodeproj -scheme RealmTableViewExample clean build CODE_SIGN_IDENTITY="" CODE_SIGNING_REQUIRED=NO
-        ) || exit 1
-        (
-            cd examples/RealmPerformanceExample
-            xctool -project RealmPerformanceExample.xcodeproj -scheme RealmPerformanceExample clean build CODE_SIGN_IDENTITY="" CODE_SIGNING_REQUIRED=NO
-=======
             sh build.sh test-examples
->>>>>>> 45ce0b28
         ) || exit 1
         exit 0;
         ;;
